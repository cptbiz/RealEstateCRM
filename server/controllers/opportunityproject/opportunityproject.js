--- conflicted
+++ resolved
@@ -22,20 +22,11 @@
 const addMany = async (req, res) => {
     try {
         const data = req.body;
-<<<<<<< HEAD
-        const insertedLead = await OpportunityProject.insertMany(data);
-
-        res.status(200).json(insertedLead);
-    } catch (err) {
-        console.error('Failed to create Lead :', err);
-        res.status(400).json({ error: 'Failed to create Lead' });
-=======
         const insertedOportunityProject = await OpportunityProject.insertMany(data);
         res.status(200).json(insertedOportunityProject);
     } catch (err) {
         console.error('Failed to create OpportunityProject :', err);
         res.status(400).json({ error: 'Failed to create OpportunityProject' });
->>>>>>> 5dba904f
     }
 };
 
@@ -92,8 +83,4 @@
         return res.status(404).json({ success: false, message: "error", err });
     }
 }
-<<<<<<< HEAD
-module.exports = { index, add, addMany, view, edit, deleteData, deleteMany }
-=======
-module.exports = { index, add, view, edit, deleteData ,addMany, deleteMany }
->>>>>>> 5dba904f
+module.exports = { index, add, addMany, view, edit, deleteData, deleteMany }