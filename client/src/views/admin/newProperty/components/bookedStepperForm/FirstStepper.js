--- conflicted
+++ resolved
@@ -37,12 +37,8 @@
   const [leadModel, setLeadModel] = useState(false);
   const brandColor = useColorModeValue("brand.500", "white");
 
-<<<<<<< HEAD
-  const { values, handleChange, handleSubmit, setFieldValue, errors, touched } = formik;
-=======
   const { values, handleChange, handleSubmit, setFieldValue, errors, touched } =
     formik;
->>>>>>> 4d1a60ad
 
   const user = JSON.parse(localStorage.getItem("user"));
 
