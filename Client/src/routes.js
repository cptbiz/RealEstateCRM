
import { Icon } from "@chakra-ui/react";
import { HiUsers } from "react-icons/hi";
import {
  MdContacts,
  MdHome,
  MdInsertChartOutlined,
  MdLeaderboard,
  MdLock
} from "react-icons/md";
// icon
import React from "react";
import { AiFillFolderOpen, AiOutlineMail } from "react-icons/ai";
import { FaCalendarAlt, FaRupeeSign, FaTasks } from "react-icons/fa";
import { LuBuilding2 } from "react-icons/lu";
import { PiPhoneCallBold } from "react-icons/pi";
import { LiaCriticalRole } from "react-icons/lia";
import { SiGooglemeet } from "react-icons/si";
import { ROLE_PATH } from "./roles";

// Admin Imports
const MainDashboard = React.lazy(() => import("views/admin/default"));

// My component
const Contact = React.lazy(() => import('views/admin/contact'));
const ContactView = React.lazy(() => import('views/admin/contact/View'));
const ContactImport = React.lazy(() => import("views/admin/contact/components/ContactImport"));

const User = React.lazy(() => import("views/admin/users"));
const UserView = React.lazy(() => import("views/admin/users/View"));

const Property = React.lazy(() => import("views/admin/property"));
const PropertyView = React.lazy(() => import("views/admin/property/View"));
const PropertyImport = React.lazy(() => import("views/admin/property/components/PropertyImport"))

const Lead = React.lazy(() => import("views/admin/lead"));
const LeadView = React.lazy(() => import("views/admin/lead/View"));
const LeadImport = React.lazy(() => import("views/admin/lead/components/LeadImport"));

const Communication = React.lazy(() => import("views/admin/communication"));

const Task = React.lazy(() => import("views/admin/task"));
const TaskView = React.lazy(() => import("views/admin/task/components/taskView"));
const Calender = React.lazy(() => import("views/admin/calender"));
const Payments = React.lazy(() => import("views/admin/payments"));
const Role = React.lazy(() => import("views/admin/role"));

const Document = React.lazy(() => import("views/admin/document"));

const EmailHistory = React.lazy(() => import("views/admin/emailHistory"));
const EmailHistoryView = React.lazy(() => import("views/admin/emailHistory/View"));

const Meeting = React.lazy(() => import("views/admin/meeting"));
const MettingView = React.lazy(() => import("views/admin/meeting/View"));

const PhoneCall = React.lazy(() => import("views/admin/phoneCall"));
const PhoneCallView = React.lazy(() => import("views/admin/phoneCall/View"));

const Report = React.lazy(() => import("views/admin/reports"));

const TextMsg = React.lazy(() => import("views/admin/textMsg"));
const TextMsgView = React.lazy(() => import("views/admin/textMsg/View"));

// Auth Imports
const SignInCentered = React.lazy(() => import("views/auth/signIn"));


const routes = [
  // ========================== Dashboard ==========================
  {
    name: "Dashboard",
    layout: [ROLE_PATH.superAdmin, ROLE_PATH.user],
    path: "/default",
    icon: <Icon as={MdHome} width='20px' height='20px' color='inherit' />,
    component: MainDashboard,
  },
  // ========================== Admin Layout ==========================
  // ------------- lead Routes ------------------------
  {
    name: "Lead",
    layout: [ROLE_PATH.superAdmin, ROLE_PATH.user],
    path: "/lead",
    icon: <Icon as={MdLeaderboard} width='20px' height='20px' color='inherit' />,
    component: Lead,
  },
  {
    name: "Lead View",
    layout: [ROLE_PATH.superAdmin, ROLE_PATH.user],
    under: "lead",
    parentName: "Lead",
    path: "/leadView/:id",
    component: LeadView,
  },
  {
    name: "Lead Import",
    layout: [ROLE_PATH.superAdmin, ROLE_PATH.user],
    under: "lead",
    parentName: "Lead",
    path: "/leadImport",
    component: LeadImport,
  },
  // --------------- contact Routes --------------------
  {
    name: "Contacts",
    layout: [ROLE_PATH.superAdmin, ROLE_PATH.user],
    path: "/contacts",
    icon: <Icon as={MdContacts} width='20px' height='20px' color='inherit' />,
    component: Contact,
  },
  {
    name: "Contact View",
    layout: [ROLE_PATH.superAdmin, ROLE_PATH.user],
    under: "contacts",
    parentName: "Contacts",
    path: "/contactView/:id",
    component: ContactView,
  },
  {
    name: "Contact Import",
<<<<<<< HEAD
    layout: [ROLE_PATH.admin, ROLE_PATH.user],
=======
    layout: [ROLE_PATH.superAdmin, ROLE_PATH.user],
>>>>>>> 980c8d4f
    both: true,
    under: "contacts",
    parentName: "Contacts",
    path: "/contactImport",
    component: ContactImport,
  },
  // ------------- Property Routes ------------------------
  {
    name: "Property",
    layout: [ROLE_PATH.superAdmin, ROLE_PATH.user],
    path: "/properties",
    icon: <Icon as={LuBuilding2} width='20px' height='20px' color='inherit' />,
    component: Property,
  },
  {
    name: "Property View",
    layout: [ROLE_PATH.superAdmin, ROLE_PATH.user],
    parentName: "Property",
    under: "properties",
    path: "/propertyView/:id",
    component: PropertyView,
  },
  {
    name: "Property Import",
<<<<<<< HEAD
    layout: [ROLE_PATH.admin, ROLE_PATH.user],
=======
    layout: [ROLE_PATH.superAdmin, ROLE_PATH.user],
>>>>>>> 980c8d4f
    both: true,
    under: "properties",
    parentName: "Property",
    path: "/propertyImport",
    component: PropertyImport,
  },

  // // ------------- Communication Integration Routes ------------------------
  // {
  //   name: "Communication Integration",
  //   layout: [ROLE_PATH.admin, ROLE_PATH.user],

  //   path: "/communication-integration",
  //   icon: <Icon as={GiSatelliteCommunication} width='20px' height='20px' color='inherit' />,
  //   component: Communication,
  // },
  // ------------- Task Routes ------------------------
  {
    name: "Task",
    layout: [ROLE_PATH.superAdmin, ROLE_PATH.user],
    path: "/task",
    icon: <Icon as={FaTasks} width='20px' height='20px' color='inherit' />,
    component: Task,
  },
  {
    name: "Task View",
    layout: [ROLE_PATH.superAdmin, ROLE_PATH.user],
    under: "task",
    parentName: "Task",
    path: "/view/:id",
    component: TaskView,
  },
  // ------------- Meeting Routes ------------------------
  {
    name: "Meeting",
    layout: [ROLE_PATH.superAdmin, ROLE_PATH.user],
    path: "/metting",
    icon: <Icon as={SiGooglemeet} width='20px' height='20px' color='inherit' />,
    component: Meeting,
  },
  {
    name: "Meeting View",
    layout: [ROLE_PATH.superAdmin, ROLE_PATH.user],
    under: "metting",
    parentName: "Meeting",
    path: "/metting/:id",
    component: MettingView,
  },
  // ------------- Phone Routes ------------------------
  {
    name: "Call",
    layout: [ROLE_PATH.superAdmin, ROLE_PATH.user],
    path: "/phone-call",
    icon: <Icon as={PiPhoneCallBold} width='20px' height='20px' color='inherit' />,
    component: PhoneCall,
  },
  {
    name: "Call View",
    layout: [ROLE_PATH.superAdmin, ROLE_PATH.user],
    under: "phone-call",
    parentName: "Call",
    path: "/phone-call/:id",
    component: PhoneCallView,
  },
  // ------------- Email Routes------------------------
  {
    // separator: 'History',
    name: "Email",
    layout: [ROLE_PATH.superAdmin, ROLE_PATH.user],
    path: "/email",
    icon: <Icon as={AiOutlineMail} width='20px' height='20px' color='inherit' />,
    component: EmailHistory,
  },
  {
    name: "Email View",
    layout: [ROLE_PATH.superAdmin, ROLE_PATH.user],
    under: "email",
    parentName: "Email",
    path: "/Email/:id",
    component: EmailHistoryView,
  },
  // ------------- Calender Routes ------------------------
  {
    name: "Calender",
    layout: [ROLE_PATH.superAdmin, ROLE_PATH.user],
    path: "/calender",
    icon: <Icon as={FaCalendarAlt} width='20px' height='20px' color='inherit' />,
    component: Calender,
  },
  // ------------- Payments Routes ------------------------
  {
    name: "Payments",
    layout: [ROLE_PATH.superAdmin, ROLE_PATH.user],
    path: "/payments",
    icon: <Icon as={FaRupeeSign} width='20px' height='20px' color='inherit' />,
    component: Payments,
  },

  // ------------- Roles Routes ------------------------
  {
    name: "Roles",
    layout: [ROLE_PATH.superAdmin, ROLE_PATH.user],
    path: "/role",
    icon: <Icon as={LiaCriticalRole} width='20px' height='20px' color='inherit' />,
    component: Role,
  },
  // // ------------- Text message Routes ------------------------
  // {
  //   name: "Text Msg",
  //   layout: [ROLE_PATH.admin, ROLE_PATH.user],
  //
  //   path: "/text-msg",
  //   icon: <Icon as={MdOutlineMessage} width='20px' height='20px' color='inherit' />,
  //   component: TextMsg,
  // },
  // {
  //   name: "Text Msg View",
  //   layout: [ROLE_PATH.admin, ROLE_PATH.user],
  //
  //   under: "text-msg",
  //   path:  text-msg/:id",
  //   component: TextMsgView,
  // },
  // ------------- Document Routes ------------------------
  {
    name: "Documents",
    layout: [ROLE_PATH.superAdmin, ROLE_PATH.user],
    path: "/documents",
    icon: <Icon as={AiFillFolderOpen} width='20px' height='20px' color='inherit' />,
    component: Document,
  },
  // ----------------- Reporting Layout -----------------
  {
    name: "Reporting and Analytics",
    layout: [ROLE_PATH.superAdmin, ROLE_PATH.user],
    path: "/reporting-analytics",
    icon: <Icon as={MdInsertChartOutlined} width='20px' height='20px' color='inherit' />,
    component: Report,
  },
  // ------------- user Routes ------------------------
  {
    name: "Users",
    layout: [ROLE_PATH.superAdmin, ROLE_PATH.user],
    path: "/user",
    icon: <Icon as={HiUsers} width='20px' height='20px' color='inherit' />,
    component: User,
  },
  {
    name: "User View",
    layout: [ROLE_PATH.superAdmin, ROLE_PATH.user],
    parentName: "Email",
    under: "user",
    path: "/userView/:id",
    component: UserView,
  },
  // ========================== User layout ==========================

  // ========================== auth layout ==========================
  {
    name: "Sign In",
    layout: "/auth",
    path: "/sign-in",
    icon: <Icon as={MdLock} width='20px' height='20px' color='inherit' />,
    component: SignInCentered,
  },
];

export default routes;<|MERGE_RESOLUTION|>--- conflicted
+++ resolved
@@ -117,11 +117,7 @@
   },
   {
     name: "Contact Import",
-<<<<<<< HEAD
-    layout: [ROLE_PATH.admin, ROLE_PATH.user],
-=======
-    layout: [ROLE_PATH.superAdmin, ROLE_PATH.user],
->>>>>>> 980c8d4f
+    layout: [ROLE_PATH.superAdmin, ROLE_PATH.user],
     both: true,
     under: "contacts",
     parentName: "Contacts",
@@ -146,11 +142,7 @@
   },
   {
     name: "Property Import",
-<<<<<<< HEAD
-    layout: [ROLE_PATH.admin, ROLE_PATH.user],
-=======
-    layout: [ROLE_PATH.superAdmin, ROLE_PATH.user],
->>>>>>> 980c8d4f
+    layout: [ROLE_PATH.superAdmin, ROLE_PATH.user],
     both: true,
     under: "properties",
     parentName: "Property",
