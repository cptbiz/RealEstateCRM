--- conflicted
+++ resolved
@@ -18,11 +18,8 @@
 import { SiGooglemeet } from "react-icons/si";
 import { ROLE_PATH } from "./roles";
 import ChangeImage from "views/admin/image";
-<<<<<<< HEAD
 import Validation from "views/admin/validation";
-=======
 import CustomField from "views/admin/customField";
->>>>>>> 8d9ff062
 
 // Admin Imports
 const MainDashboard = React.lazy(() => import("views/admin/default"));
