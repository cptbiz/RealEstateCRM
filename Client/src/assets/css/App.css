@import url("https://fonts.googleapis.com/css2?family=DM+Sans:ital,wght@0,400;0,500;0,700;1,400;1,500;1,700&display=swap");

body {
  font-family: "DM Sans", sans-serif;
}

option {
  color: black;
}

* {
  letter-spacing: .3px;
  outline: none;
}

::-webkit-scrollbar {
  height: 0px !important;
  width: 7px;
}

::-webkit-scrollbar-thumb {
  background: #b9b9b9;
  border-radius: 20px;
}

.css-70fard,
.apexcharts-toolbar {
  z-index: 0 !important;
}

.fc-bg-event {
  opacity: 1 !important;
}

.p0 {
  margin-top: 0;
}

/* TABLE  */
.table-container {
  min-height: auto;
  max-height: 23vh;
  overflow-y: auto;
}


.table-container thead {
  position: sticky;
  top: 0;
  height: 25px;
  background: #ffffff;
}

.table-container-property {
  min-height: auto;
  max-height: 80vh;
  overflow-y: auto;
}

.table-container-property thead {
  position: sticky;
  top: 0;
  height: 25px;
  background: #ffffff;
}


.table-fix-container {
  min-height: auto;
  max-height: 65vh;
  overflow-y: auto;
}

.table-fix-container thead {
  position: sticky;
  top: 0;
<<<<<<< HEAD
  /* z-index: 9; */
=======
  z-index: 9;
>>>>>>> d1e30f37
  height: 25px;
  background: #ffffff;
}<|MERGE_RESOLUTION|>--- conflicted
+++ resolved
@@ -43,7 +43,6 @@
   overflow-y: auto;
 }
 
-
 .table-container thead {
   position: sticky;
   top: 0;
@@ -74,11 +73,7 @@
 .table-fix-container thead {
   position: sticky;
   top: 0;
-<<<<<<< HEAD
   /* z-index: 9; */
-=======
-  z-index: 9;
->>>>>>> d1e30f37
   height: 25px;
   background: #ffffff;
 }