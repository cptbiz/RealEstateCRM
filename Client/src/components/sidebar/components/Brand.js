
// Chakra imports
import { Flex, Heading, Image, useColorModeValue } from "@chakra-ui/react";

// Custom components
import { HSeparator } from "components/separator/Separator";
import { useEffect } from "react";
import { useDispatch, useSelector } from "react-redux";
import { fetchImage } from "../../../redux/imageSlice";

export function SidebarBrand(props) {
  const { setOpenSidebar, openSidebar, from, largeLogo } = props;

  //   Chakra color mode
  let logoColor = useColorModeValue("navy.700", "white");

  return (
    <Flex align='center' mt='12px' direction='column' style={{
      position: "sticky",
      top: "0",
      left: "0",
      background: "#fff",

    }}>
<<<<<<< HEAD
      <Flex display={{ sm: "flex", xl: "none" }}>
        {largeLogo[0]?.logoLgImg || largeLogo[0]?.logoSmImg ? <Image
=======
      <Flex>
        {largeLogo && (largeLogo[0]?.logoLgImg || largeLogo[0]?.logoSmImg) ? <Image
>>>>>>> 640824a2
          style={{ width: "100%", height: '52px' }}
          src={openSidebar === true ? largeLogo[0]?.logoLgImg : largeLogo[0]?.logoSmImg} // Set the source path of your image
          alt="Logo" // Set the alt text for accessibility
          cursor="pointer"
          onClick={() => !from && setOpenSidebar(!openSidebar)}
          userSelect="none"
          my={2}
        /> : <Heading my={4}
          cursor={"pointer"} onClick={() => !from && setOpenSidebar(!openSidebar)} userSelect={"none"}>{openSidebar === true ? "Prolink" : "Pr"}</Heading>}
      </Flex>
      <HSeparator
      />
    </Flex>
  );
}

export default SidebarBrand;<|MERGE_RESOLUTION|>--- conflicted
+++ resolved
@@ -22,13 +22,8 @@
       background: "#fff",
 
     }}>
-<<<<<<< HEAD
-      <Flex display={{ sm: "flex", xl: "none" }}>
-        {largeLogo[0]?.logoLgImg || largeLogo[0]?.logoSmImg ? <Image
-=======
       <Flex>
         {largeLogo && (largeLogo[0]?.logoLgImg || largeLogo[0]?.logoSmImg) ? <Image
->>>>>>> 640824a2
           style={{ width: "100%", height: '52px' }}
           src={openSidebar === true ? largeLogo[0]?.logoLgImg : largeLogo[0]?.logoSmImg} // Set the source path of your image
           alt="Logo" // Set the alt text for accessibility
