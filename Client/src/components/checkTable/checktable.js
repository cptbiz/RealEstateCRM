--- conflicted
+++ resolved
@@ -189,10 +189,6 @@
 const CommonCheckTable = (props) => {
     const { isLoding, title, columnData, size, dataColumn, searchedDataOut, setSearchedDataOut, tableData, state, allData, ManageGrid, deleteMany, tableCustomFields, access, action, setAction, selectedColumns, setSelectedColumns, onOpen, setDelete, selectedValues, setSelectedValues, setIsImport, checkBox, AdvanceSearch, searchDisplay, setSearchDisplay, BackButton, getTagValuesOutside, searchboxOutside, setGetTagValuesOutside, setSearchboxOutside } = props;
 
-<<<<<<< HEAD
-=======
-
->>>>>>> 4f7f4496
     const textColor = useColorModeValue("secondaryGray.900", "white");
     const borderColor = useColorModeValue("gray.200", "whiteAlpha.100");
 
