// Chakra Imports
import { Box, Flex, Heading, Image, Link, Text, useColorModeValue } from '@chakra-ui/react';
import AdminNavbarLinks from 'components/navbar/NavbarLinksAdmin';
import PropTypes from 'prop-types';
import { useEffect, useState } from 'react';

import { AiOutlineMenuUnfold } from "react-icons/ai";
import { AiOutlineMenuFold } from "react-icons/ai";
import { useDispatch, useSelector } from 'react-redux';
import { fetchImage } from '../../redux/imageSlice';

export default function AdminNavbar(props) {
	const [scrolled, setScrolled] = useState(false);

	useEffect(() => {
		window.addEventListener('scroll', changeNavbar);

		return () => {
			window.removeEventListener('scroll', changeNavbar);
		};
	});

	const { secondary, message, brandText, under, setOpenSidebar, openSidebar, largeLogo } = props;

	// Here are all the props that may change depending on navbar's type or state.(secondary, variant, scrolled)
	let mainText = useColorModeValue('navy.700', 'white');
	let secondaryText = useColorModeValue('gray.700', 'white');
	let navbarPosition = 'fixed';
	let navbarFilter = 'none';
	let navbarBackdrop = 'blur(20px)';
	let navbarShadow = 'none';
	let navbarBg = useColorModeValue('#fff', 'rgba(11,20,55,0.5)');
	let navbarBorder = 'transparent';
	let secondaryMargin = '-9px';
	let paddingX = '15px';
	let gap = '0px';
	let size = "sm";
	const changeNavbar = () => {
		if (window.scrollY > 1) {
			setScrolled(true);
		} else {
			setScrolled(false);
		}
	};
<<<<<<< HEAD
=======
	const dispatch = useDispatch();

	useEffect(() => {
		// Dispatch the fetchRoles action on component mount
		dispatch(fetchImage());
	}, [dispatch]);

	// const largeLogo = useSelector((state) => state?.images?.image.filter(item => item.isActive === true));
>>>>>>> f8459b3f

	return (
		<Box
			position={navbarPosition}
			boxShadow={navbarShadow}
			bg={navbarBg}
			borderColor={navbarBorder}
			filter={navbarFilter}
			backdropFilter={navbarBackdrop}
			backgroundPosition='center'
			backgroundSize='cover'
			// borderRadius='16px'
			borderWidth='1.5px'
			borderStyle='solid'
			zIndex={1}
			transitionDelay='0s, 0s, 0s, 0s'
			transitionDuration=' 0.25s, 0.25s, 0.25s, 0s'
			transition-property='box-shadow, background-color, filter, border'
			transitionTimingFunction='linear, linear, linear, linear'
			alignItems={{ xl: 'center' }}
			display={secondary ? 'block' : 'flex'}
			minH='75px'
			justifyContent={{ xl: 'center' }}
			lineHeight='25.6px'
			mx='auto'
			mt={secondaryMargin}
			pb='6px'
			right={{ base: '0px' }}
			// right={{ base: '12px', md: '30px', lg: '30px', xl: '30px' }}
			px={{
				sm: paddingX,
				md: '10px'
			}}
			ps={{
				xl: '12px'
			}}
			pt='8px'
			top={{ base: '0px' }}
			w={{
<<<<<<< HEAD
				base: '100vw'
				// base: 'calc(100vw - 0%)',
				// md: 'calc(100vw - 0%)',
				// lg: 'calc(100vw - 0%)',
				// xl: openSidebar === true ? 'calc(100vw - 286px)' : 'calc(100vw - 80px)',
				// '2xl': openSidebar === true ? 'calc(100vw - 286px)' : 'calc(100vw - 80px)'
=======
				base: 'calc(100vw - 0%)',
				md: 'calc(100vw - 0%)',
				lg: 'calc(100vw - 0%)',
				xl: openSidebar === true ? 'calc(100vw - 286px)' : 'calc(100vw - 80px)',
				'2xl': openSidebar === true ? 'calc(100vw - 286px)' : 'calc(100vw - 80px)'
>>>>>>> f8459b3f
			}}
			sx={{ boxShadow: '14px 17px 40px 4px rgba(112, 144, 176, 0.08)' }}
		>
			<Flex
				w='100%'
				flexDirection={{
					sm: 'column',
					md: 'row'
				}}
				alignItems={{ xl: 'center' }}
				mb={gap}>
				<Box
					//  mb={{ sm: '8px', md: '10px' }} 
					//  pt="15px"
					display={"flex"} alignItems={"center"}>
					{/*
					<Breadcrumb>
						<BreadcrumbItem color={secondaryText} fontSize='sm' mb='5px'>
							<BreadcrumbLink as={rrd.Link} to='/admin/default' color={secondaryText}>
								<AiTwotoneHome />
							</BreadcrumbLink>
						</BreadcrumbItem>

						{under?.under && <BreadcrumbItem color={secondaryText} fontSize='sm' mb='5px'>
							<BreadcrumbLink as={rrd.Link} to={`${under.both === true ? '' : under.layout + '/'}${under.under}`} color={secondaryText}>
								{under.parentName}
							</BreadcrumbLink>
						</BreadcrumbItem>}


						<BreadcrumbItem color={secondaryText} fontSize='sm' mb='5px'>
							<BreadcrumbLink as={rrd.Link} to='#' color={secondaryText}>
								{brandText}
							</BreadcrumbLink>
						</BreadcrumbItem>

					</Breadcrumb>
					*/}
					<Flex me={openSidebar ? "" : "5"} mx={openSidebar ? "14" : "1"} display={{ sm: "none", xl: "flex" }}>
						{largeLogo[0]?.logoLgImg || largeLogo[0]?.logoSmImg ? <Image
							style={{ width: "100%", height: '52px' }}
							src={openSidebar === true ? largeLogo[0]?.logoLgImg : largeLogo[0]?.logoSmImg} // Set the source path of your image
							alt="Logo" // Set the alt text for accessibility
							cursor="pointer"
							onClick={() => !props.from && setOpenSidebar(!openSidebar)}
							userSelect="none"
							my={2}
						/> : <Heading my={4}
							cursor={"pointer"} onClick={() => !props.from && setOpenSidebar(!openSidebar)} userSelect={"none"}>{openSidebar === true ? "Prolink" : "Pr"}</Heading>}
					</Flex>
					<Box display={{ sm: "none", xl: "flex" }} ms={openSidebar ? "" : "3"} onClick={() => setOpenSidebar(!openSidebar)} style={{ fontSize: "25px" }}>{openSidebar ? <AiOutlineMenuFold /> : <AiOutlineMenuUnfold />}</Box>
					<Link
						color={mainText}
						display={{ sm: "flex", xl: "none" }}
					>
						{largeLogo[0]?.logoLgImg ? <Image
							style={{ width: "100%", height: '52px' }}
							src={largeLogo[0]?.logoLgImg}
							alt="Logo"
							cursor="pointer"
							userSelect="none"
							my={2}
						/> : <Heading my={4}
							cursor={"pointer"} userSelect={"none"}>{openSidebar === true ? "Prolink" : "Pr"}</Heading>}
					</Link>

					<Link
						color={mainText}
						href='#'
						pt="2px"
						bg='inherit'
						ps="30px"
						display={{ sm: "none", xl: "flex" }}
						borderRadius='inherit'
						fontWeight='bold'
						fontSize='34px'
						_hover={{ color: { mainText } }}
						_active={{
							bg: 'inherit',
							transform: 'none',
							borderColor: 'transparent'
						}}
						_focus={{
							boxShadow: 'none'
						}}>
						{brandText}
					</Link>
				</Box>
				<Box ms='auto' w={{ sm: '100%', md: 'unset' }}>
					<AdminNavbarLinks
						setOpenSidebar={setOpenSidebar}
						openSidebar={openSidebar}
						onOpen={props.onOpen}
						logoText={props.logoText}
						secondary={props.secondary}
						fixed={props.fixed}
						scrolled={scrolled}
					/>
				</Box>
			</Flex>
			{secondary ? <Text color='white'>{message}</Text> : null}
		</Box>
	);
}

AdminNavbar.propTypes = {
	brandText: PropTypes.string,
	variant: PropTypes.string,
	secondary: PropTypes.bool,
	fixed: PropTypes.bool,
	onOpen: PropTypes.func
};<|MERGE_RESOLUTION|>--- conflicted
+++ resolved
@@ -42,18 +42,6 @@
 			setScrolled(false);
 		}
 	};
-<<<<<<< HEAD
-=======
-	const dispatch = useDispatch();
-
-	useEffect(() => {
-		// Dispatch the fetchRoles action on component mount
-		dispatch(fetchImage());
-	}, [dispatch]);
-
-	// const largeLogo = useSelector((state) => state?.images?.image.filter(item => item.isActive === true));
->>>>>>> f8459b3f
-
 	return (
 		<Box
 			position={navbarPosition}
@@ -92,20 +80,12 @@
 			pt='8px'
 			top={{ base: '0px' }}
 			w={{
-<<<<<<< HEAD
 				base: '100vw'
 				// base: 'calc(100vw - 0%)',
 				// md: 'calc(100vw - 0%)',
 				// lg: 'calc(100vw - 0%)',
 				// xl: openSidebar === true ? 'calc(100vw - 286px)' : 'calc(100vw - 80px)',
 				// '2xl': openSidebar === true ? 'calc(100vw - 286px)' : 'calc(100vw - 80px)'
-=======
-				base: 'calc(100vw - 0%)',
-				md: 'calc(100vw - 0%)',
-				lg: 'calc(100vw - 0%)',
-				xl: openSidebar === true ? 'calc(100vw - 286px)' : 'calc(100vw - 80px)',
-				'2xl': openSidebar === true ? 'calc(100vw - 286px)' : 'calc(100vw - 80px)'
->>>>>>> f8459b3f
 			}}
 			sx={{ boxShadow: '14px 17px 40px 4px rgba(112, 144, 176, 0.08)' }}
 		>
