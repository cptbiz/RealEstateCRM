--- conflicted
+++ resolved
@@ -7,10 +7,7 @@
     error: null,
 };
 
-<<<<<<< HEAD
-=======
 // Create an asynchronous thunk
->>>>>>> 5b8e1319
 export const fetchImage = createAsyncThunk('images/fetchImage', async (active) => {
     try {
         const response = await getApi(`api/images/${active ? active : ""}`);
