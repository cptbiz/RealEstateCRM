--- conflicted
+++ resolved
@@ -59,11 +59,7 @@
 import * as XLSX from 'xlsx'
 
 export default function CheckTable(props) {
-<<<<<<< HEAD
-  const { tableData, fetchData, isLoding, allData, setSearchedData, setDisplaySearchData, displaySearchData, selectedColumns, setSelectedColumns, dynamicColumns, setDynamicColumns, setAction, action, className } = props;
-=======
-  const { columnsData, fetchData, data, isLoding, setTaskModel, className, access } = props;
->>>>>>> cb9f0908
+  const { tableData, fetchData, isLoding, allData, access, setSearchedData, setDisplaySearchData, displaySearchData, selectedColumns, setSelectedColumns, dynamicColumns, setDynamicColumns, setAction, action, className } = props;
 
   const textColor = useColorModeValue("gray.500", "white");
   const borderColor = useColorModeValue("gray.200", "whiteAlpha.100");
@@ -415,7 +411,7 @@
                         } else if (cell?.column.Header === "Title") {
                           data = (
                             <Text
-                              onClick={() => handleDateClick(cell)}
+                              onClick={() => access?.view && handleDateClick(cell)}
                               me="10px"
                               sx={{ '&:hover': { color: 'blue.500', textDecoration: 'underline' }, cursor: 'pointer' }}
                               color='brand.600'
@@ -452,7 +448,6 @@
                             <Text color={textColor} fontSize="sm" fontWeight="700">
                               {cell?.value}
                             </Text>
-<<<<<<< HEAD
                           );
                         } else if (cell?.column.Header === "End Date") {
                           data = (
@@ -481,41 +476,6 @@
                             fontSize={{ sm: "14px" }}
                             minW={{ sm: "150px", md: "200px", lg: "auto" }}
                             borderColor="transparent"
-=======
-                          </Flex>
-                        );
-                      } else if (cell?.column.Header === "Title") {
-                        data = (
-                          <Text
-                            onClick={() => access?.view && handleDateClick(cell)}
-                            me="10px"
-                            sx={{ '&:hover': { color: 'blue.500', textDecoration: 'underline' }, cursor: 'pointer' }}
-                            color='green.400'
-                            fontSize="sm"
-                            fontWeight="700"
-                          >
-                            {cell?.value}
-                          </Text>
-                        );
-                      } else if (cell?.column.Header === "Related") {
-                        data = (
-                          <Text
-                            me="10px"
-                            color={textColor}
-                            fontSize="sm"
-                            fontWeight="700"
-                          >
-                            {cell?.value ? cell?.value : ' - '}
-                          </Text>
-                        );
-                      } else if (cell?.column.Header === "Assignment To") {
-                        data = (
-                          <Text
-                            me="10px"
-                            color={textColor}
-                            fontSize="sm"
-                            fontWeight="700"
->>>>>>> cb9f0908
                           >
                             {data}
                           </Td>
