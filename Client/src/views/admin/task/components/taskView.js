import { Button, Grid, GridItem, Flex, IconButton, Text, Menu, MenuButton, MenuDivider, MenuItem, MenuList, useDisclosure } from '@chakra-ui/react'
import { AddIcon, ChevronDownIcon, DeleteIcon, EditIcon } from "@chakra-ui/icons";
import React from 'react'
import moment from 'moment'
import { Link, useNavigate, useParams } from 'react-router-dom'
import { BiLink } from 'react-icons/bi'
import { useEffect } from 'react'
import { useState } from 'react'
import { getApi } from 'services/api'
import Card from 'components/card/Card'
import { IoIosArrowBack } from "react-icons/io";
import AddTask from './addTask'
import EditTask from './editTask'
import { HasAccess } from '../../../../redux/accessUtils';
import { HSeparator } from 'components/separator/Separator';
import AddEdit from './AddEdit';
import CommonDeleteModel from 'components/commonDeleteModel';
import { deleteManyApi } from 'services/api';

const TaskView = (props) => {
    const params = useParams()
    const { id } = params
    const user = JSON.parse(localStorage.getItem("user"))

    const [permission, contactAccess, leadAccess] = HasAccess(['Tasks', 'Contacts', 'Leads'])

    const [data, setData] = useState()
    const { onOpen, onClose } = useDisclosure()
    const [edit, setEdit] = useState(false);
    const [deleteModel, setDelete] = useState(false);
    const [deleteManyModel, setDeleteManyModel] = useState(false);
    const navigate = useNavigate()

    const fetchViewData = async () => {
        if (id) {
            let result = await getApi('api/task/view/', id?.event ? id?.event?._def?.extendedProps?._id : id);
            setData(result?.data);
<<<<<<< HEAD
        }
    }

    const handleDeleteTask = async (ids) => {
        try {
            let response = await deleteManyApi('api/task/deleteMany', ids)
            if (response.status === 200) {
                navigate('/task')
                setDeleteManyModel(false)
            }
        } catch (error) {
            console.log(error)
        }

    }


=======
            // setIsLoding(false)
        }
    }

>>>>>>> 644ad5a8
    useEffect(() => {
        fetchViewData()
    }, [id, edit])

    const handleClick = () => {
        onOpen()
    }
    return (
        <div>
            <Card>
                <Grid templateColumns="repeat(12, 1fr)" mb={3} gap={1} justifyContent={"space-between"} alignItem={"center"}>
                    <GridItem colSpan={{ base: 12, md: 6 }}>
                        <Text fontSize="xl" fontWeight="bold" color={'blackAlpha.900'}> Task View </Text>

                    </GridItem>
                    <GridItem colSpan={{ base: 12, md: 6 }}>
                        <Flex justifyContent={"right"}>
                            <Menu>
                                {(user.role === 'superAdmin' || permission?.create || permission?.update || permission?.delete) && <MenuButton variant="outline" colorScheme='blackAlpha' size="sm" va mr={2.5} as={Button} rightIcon={<ChevronDownIcon />}>
                                    Actions
                                </MenuButton>}
                                <MenuDivider />
                                <MenuList minWidth={2}>
                                    {(user.role === 'superAdmin' || permission?.create) && <MenuItem onClick={() => handleClick()} alignItems={'start'} color={'blue'} icon={<AddIcon />}>Add</MenuItem>}
                                    {(user.role === 'superAdmin' || permission?.update) && <MenuItem onClick={() => setEdit(true)} alignItems={'start'} icon={<EditIcon />}>Edit</MenuItem>}
                                    {(user.role === 'superAdmin' || permission?.deleteModel) && <>
                                        <MenuDivider />
                                        <MenuItem alignItems={'start'} onClick={() => setDeleteManyModel(true)} color={'red'} icon={<DeleteIcon />}>Delete</MenuItem>
                                    </>}
                                </MenuList>
                            </Menu>
                            <Link to="/task">
                                <Button size="sm" leftIcon={<IoIosArrowBack />} variant="brand">
                                    Back
                                </Button>
                            </Link>
                        </Flex>
                    </GridItem>
                </Grid>
                <HSeparator />
                <Grid templateColumns="repeat(12, 1fr)" gap={3} pt={3}>

                    <GridItem colSpan={{ base: 12, md: 6 }} >
                        <Text fontSize="sm" fontWeight="bold" color={'blackAlpha.900'}> Task Title </Text>
                        <Text>{data?.title ? data?.title : ' - '}</Text>
                    </GridItem>
                    <GridItem colSpan={{ base: 12, md: 6 }} >
                        <Text fontSize="sm" fontWeight="bold" color={'blackAlpha.900'}> Task Related To </Text>
                        <Text>{data?.category ? data?.category : ' - '}</Text>
                    </GridItem>
                    <GridItem colSpan={{ base: 12, md: 6 }} >
                        <Text fontSize="sm" fontWeight="bold" color={'blackAlpha.900'}> Task start </Text>
                        <Text>{data?.start ? moment(data?.start).format('L LT') : ' - '}</Text>
                    </GridItem>
                    <GridItem colSpan={{ base: 12, md: 6 }} >
                        <Text fontSize="sm" fontWeight="bold" color={'blackAlpha.900'}> Task end  </Text>
                        <Text>{data?.end ? moment(data?.end).format('L LT') : moment(data?.start).format('L')}</Text>
                    </GridItem>
                    <GridItem colSpan={{ base: 12, md: 6 }} >
                        <Text fontSize="sm" fontWeight="bold" color={'blackAlpha.900'}> Task Link </Text>
                        {data?.url ?
                            <a target='_blank' href={data?.url}>
                                <IconButton borderRadius="10px" size="md" icon={<BiLink />} />
                            </a> : '-'
                        }
                    </GridItem>
                    <GridItem colSpan={{ base: 12, md: 6 }} >
                        <Text fontSize="sm" fontWeight="bold" color={'blackAlpha.900'}> Task reminder </Text>
                        <Text>{data?.reminder ? data?.reminder : ' - '}</Text>
                    </GridItem>
                    <GridItem colSpan={{ base: 12, md: 6 }} >
                        <Text fontSize="sm" fontWeight="bold" color={'blackAlpha.900'}> Assign To  </Text>
                        <Link to={data?.assignTo ? contactAccess?.view && `/contactView/${data?.assignTo}` : leadAccess?.view && `/leadView/${data?.assignToLead}`}>
                            <Text color={(data?.category === 'contact' && (contactAccess?.view || user?.role === 'superAdmin')) ? 'brand.600' : (leadAccess?.view || user?.role === 'superAdmin' && data?.category === 'lead') ? 'brand.600' : 'blackAlpha.900'} sx={{ '&:hover': { color: 'blue.500', textDecoration: 'underline' } }}>{data?.assignToName ? data?.assignToName : ' - '}</Text>
                        </Link>
                    </GridItem>
                    <GridItem colSpan={{ base: 12, md: 6 }} >
                        <Text fontSize="sm" fontWeight="bold" color={'blackAlpha.900'}> Task createBy </Text>
                        <Text>{data?.createByName ? data?.createByName : ' - '}</Text>
                    </GridItem>
                    <GridItem colSpan={{ base: 12 }} >
                        <Text fontSize="sm" fontWeight="bold" color={'blackAlpha.900'}> Task Description</Text>
                        <Text>{data?.description ? data?.description : ' - '}</Text>
                    </GridItem>
                    <GridItem colSpan={{ base: 12 }} >
                        <Text fontSize="sm" fontWeight="bold" color={'blackAlpha.900'}> Task notes </Text>
                        <Text>{data?.notes ? data?.notes : ' - '}</Text>
                    </GridItem>
                </Grid>
            </Card>
            {(permission?.update || permission?.delete || user?.role === 'superAdmin') && <Card mt={3}>
                <Grid templateColumns="repeat(6, 1fr)" gap={1}>
                    <GridItem colStart={6} >
                        <Flex justifyContent={"right"}>
                            {(permission?.update || user?.role === 'superAdmin') && <Button size="sm" onClick={() => setEdit(true)} leftIcon={<EditIcon />} mr={2.5} variant="outline" colorScheme="green">Edit</Button>}
                            {(permission?.delete || user?.role === 'superAdmin') && <Button size="sm" style={{ background: 'red.800' }} onClick={() => setDeleteManyModel(true)} leftIcon={<DeleteIcon />} colorScheme="red" >Delete</Button>}
                        </Flex>
                    </GridItem>
                </Grid>
            </Card>}
            {/* <AddTask isOpen={isOpen} onClose={onClose} /> */}
<<<<<<< HEAD
            <AddEdit isOpen={edit} onClose={() => setEdit(false)} viewClose={onClose} id={id?.event ? id?.event?._def?.extendedProps?._id : id} />
            <CommonDeleteModel isOpen={deleteManyModel} onClose={() => setDeleteManyModel(false)} type='Task' handleDeleteData={handleDeleteTask} ids={[id]} />
=======
            <AddEdit isOpen={edit} onClose={() => setEdit(false)} viewClose={onClose} data={data} id={id} />
            {/* <AddEdit isOpen={edit} onClose={() => setEdit(false)} viewClose={onClose} id={id?.event ? id?.event?._def?.extendedProps?._id : id} /> */}
>>>>>>> 644ad5a8
            {/* Edittask modal */}
            {/* <EditTask isOpen={edit} onClose={setEdit} viewClose={onClose} id={id?.event ? id?.event?._def?.extendedProps?._id : id} /> */}
            {/* Deletetask modal */}
            {/* <DeleteTask isOpen={deleteModel} onClose={setDelete} viewClose={onClose} url='api/task/delete/' method='one' id={id?.event ? id?.event?._def?.extendedProps?._id : id} redirectPage={"/task"} /> */}
        </div>
    )
}

export default TaskView<|MERGE_RESOLUTION|>--- conflicted
+++ resolved
@@ -35,7 +35,6 @@
         if (id) {
             let result = await getApi('api/task/view/', id?.event ? id?.event?._def?.extendedProps?._id : id);
             setData(result?.data);
-<<<<<<< HEAD
         }
     }
 
@@ -53,12 +52,6 @@
     }
 
 
-=======
-            // setIsLoding(false)
-        }
-    }
-
->>>>>>> 644ad5a8
     useEffect(() => {
         fetchViewData()
     }, [id, edit])
@@ -160,13 +153,8 @@
                 </Grid>
             </Card>}
             {/* <AddTask isOpen={isOpen} onClose={onClose} /> */}
-<<<<<<< HEAD
             <AddEdit isOpen={edit} onClose={() => setEdit(false)} viewClose={onClose} id={id?.event ? id?.event?._def?.extendedProps?._id : id} />
             <CommonDeleteModel isOpen={deleteManyModel} onClose={() => setDeleteManyModel(false)} type='Task' handleDeleteData={handleDeleteTask} ids={[id]} />
-=======
-            <AddEdit isOpen={edit} onClose={() => setEdit(false)} viewClose={onClose} data={data} id={id} />
-            {/* <AddEdit isOpen={edit} onClose={() => setEdit(false)} viewClose={onClose} id={id?.event ? id?.event?._def?.extendedProps?._id : id} /> */}
->>>>>>> 644ad5a8
             {/* Edittask modal */}
             {/* <EditTask isOpen={edit} onClose={setEdit} viewClose={onClose} id={id?.event ? id?.event?._def?.extendedProps?._id : id} /> */}
             {/* Deletetask modal */}
