--- conflicted
+++ resolved
@@ -468,7 +468,6 @@
                             permission?.create ||
                             permission?.update ||
                             permission?.delete) && (
-<<<<<<< HEAD
                             <MenuButton
                               size="sm"
                               variant="outline"
@@ -484,22 +483,6 @@
                           <MenuList minWidth={2}>
                             {(user.role === "superAdmin" ||
                               permission?.create) && (
-=======
-                              <MenuButton
-                                size="sm"
-                                variant="outline"
-                                colorScheme="blackAlpha"
-                                mr={2.5}
-                                as={Button}
-                                rightIcon={<ChevronDownIcon />}
-                              >
-                                Actions
-                              </MenuButton>
-                            )}
-                          <MenuDivider />
-                          <MenuList minWidth={2}>
-                            {(user.role === "superAdmin" || permission?.create) && (
->>>>>>> bf462f69
                               <MenuItem
                                 color={"blue"}
                                 onClick={() => {
@@ -513,12 +496,8 @@
                                 Add{" "}
                               </MenuItem>
                             )}
-<<<<<<< HEAD
                             {(user.role === "superAdmin" ||
                               permission?.update) && (
-=======
-                            {(user.role === "superAdmin" || permission?.update) && (
->>>>>>> bf462f69
                               <MenuItem
                                 onClick={() => {
                                   setUserction("edit");
@@ -539,12 +518,8 @@
                             >
                               Print as PDF
                             </MenuItem>
-<<<<<<< HEAD
                             {(user.role === "superAdmin" ||
                               permission?.delete) && (
-=======
-                            {(user.role === "superAdmin" || permission?.delete) && (
->>>>>>> bf462f69
                               <>
                                 <MenuDivider />
                                 <MenuItem
