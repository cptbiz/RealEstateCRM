
import React, { useEffect, useState } from 'react'
import { ChevronDownIcon, DeleteIcon, EditIcon } from '@chakra-ui/icons';
import { Box, Button, Flex, Menu, Heading, MenuButton, Select, Checkbox, GridItem, Text, MenuItem, Grid, MenuList, FormLabel, Input, useColorModeValue } from '@chakra-ui/react';
import Card from 'components/card/Card'
import { useFormik } from 'formik';
import Addfield from './addfield'
import { getApi, putApi } from 'services/api';
import EditField from './editfield';
import DeleteFiled from './deletefield';
import { DragDropContext, Droppable, Draggable } from 'react-beautiful-dnd';
import { BiGridVertical } from "react-icons/bi";
<<<<<<< HEAD
import AddEditHeading from "./addEditHeading";
import DeleteHeading from './deleteHeading';
=======
import { useNavigate } from 'react-router-dom';
import { IoIosArrowBack } from 'react-icons/io';
import Spinner from "components/spinner/Spinner";
>>>>>>> 3cf29ff6

const CustomField = () => {
    const [addFieldModel, setAddFieldModel] = useState(false);
    const [moduleName, setModuleName] = useState('')
    const [moduleId, setModuleId] = useState('')
    const [data, setData] = useState([])
    const [fields, setFields] = useState([])
    const [editModal, setEditModal] = useState(false)
    const [updateField, setUpdateField] = useState({})
    const [deleteModal, setDeleteModal] = useState(false)
    const [deleteMany, setDeleteMany] = useState(false)
    const [selectedValues, setSelectedValues] = useState([]);
<<<<<<< HEAD
    const [selectedId, setSelectedId] = useState('');

    const [addHeadingModel, setAddHeadingModel] = useState(false);
    const [deleteManyHeadings, setDeleteManyHeadings] = useState(false);
    const [deleteHeadingModal, setDeleteHeadingModal] = useState(false);
    const [editHeadingModal, setEditHeadingModal] = useState(false);
    const [updateHeading, setUpdateHeading] = useState({});
    const [selectedHeadings, setSelectedHeadings] = useState([]);
    const [selectedHeadingId, setSelectedHeadingId] = useState('');

    const handleHeadigsCheckboxChange = (event, value) => {
        if (event.target.checked) {
            setSelectedHeadings((prevSelectedHeadings) => [...prevSelectedHeadings, value]);
        } else {
            setSelectedHeadings((prevSelectedHeadings) =>
                prevSelectedHeadings.filter((selectedHeading) => selectedHeading !== value)
            );
        }
    };

    const handleHeadingsDragEnd = async (result) => {
        if (!result.destination) {
            return;
        }

        const newData = [...data[0]?.headings];
        const [removed] = newData.splice(result.source.index, 1);
        newData.splice(result.destination.index, 0, removed);
        setData((prev) => [{ ...prev[0], headings: newData }]);

        const response = await putApi(`api/custom-field/change-headings/${moduleId}`, newData)
        console.log(response.data)
    };
=======
    const [selectedId, setSelectedId] = useState('')
    const [validations, setValidations] = useState([])
    const [isLoading, setIsLoading] = useState(false)
    const textColor = useColorModeValue("gray.500", "white");

    const getValidationData = async () => {
        const response = await getApi('api/validation')
        setValidations(response.data)
    }

    useEffect(() => {
        getValidationData()
    }, [])

    const navigate = useNavigate()
>>>>>>> 3cf29ff6

    const handleCheckboxChange = (event, value) => {
        if (event.target.checked) {
            setSelectedValues((prevSelectedValues) => [...prevSelectedValues, value]);
        } else {
            setSelectedValues((prevSelectedValues) =>
                prevSelectedValues.filter((selectedValue) => selectedValue !== value)
            );
        }
    };

    const handleDragEnd = async (result) => {
        // Handle the drag end event
        if (!result.destination) {
            return; // Item was dropped outside the list
        }

        // Implement logic to reorder the data based on the drag-and-drop result
        const newData = [...data[0]?.fields];
        const [removed] = newData.splice(result.source.index, 1);
        newData.splice(result.destination.index, 0, removed); 
        setData((prev) => [{ ...prev[0], fields: newData }]);

        await putApi(`api/custom-field/change-fields/${moduleId}`, newData)
        fetchData()
    };

    const fetchData = async () => {
        setIsLoading(true)
        let responseAllData = await getApi(`api/custom-field`);
        setFields(responseAllData?.data);
        if (moduleName) {
            let response = await getApi(`api/custom-field/?moduleName=${moduleName}`);
            setData(response?.data);
        } else if (!moduleName) {
            setData([])
        }
        setIsLoading(false)
    }

    useEffect(() => {
        if (fetchData) fetchData()
    }, [moduleName])

    return (
        <>
            <Card>
                <Flex justifyContent={'space-between'} alignItems={'center'}>
                    <Box >
                        <Text color={"secondaryGray.900"}
                            fontSize="22px"
                            fontWeight="700"
                        >Custom Heading</Text>
                    </Box>
                    <Box>
                        <Flex>
                            {!isLoading && (
                                <Menu>
                                    <MenuButton as={Button} size='sm' rightIcon={<ChevronDownIcon />} variant="outline">
                                        {moduleName ? moduleName : 'Select Module'}
                                    </MenuButton>
                                    <MenuList>
                                        <MenuItem onClick={() => setModuleName('')}>Select Module</MenuItem>
                                        {fields?.map((item, id) => (
                                            <MenuItem key={id} onClick={() => { setModuleName(item.moduleName); setModuleId(item._id) }}>{item.moduleName}</MenuItem>
                                        ))}
                                    </MenuList>
                                </Menu>
                            )}
                            <Button onClick={() => navigate('/admin-setting')} variant="brand" size="sm" leftIcon={<IoIosArrowBack />} ml={2}>Back</Button>
                        </Flex>
                    </Box>
                </Flex>
<<<<<<< HEAD
                <DragDropContext DragDropContext onDragEnd={handleHeadingsDragEnd} >
                    <Droppable droppableId="droppable">
                        {(provided) => (
                            <div ref={provided.innerRef} {...provided.droppableProps}>
                                <Grid templateColumns="repeat(12, 1fr)" gap={3} mt={5}>
                                    {data[0]?.headings?.map((item, i) => (
                                        <GridItem colSpan={{ base: 12, md: 6 }} key={item._id}>
                                            <Draggable draggableId={item._id} index={i}>
                                                {(provided, snapshot) => (
                                                    <div
                                                        ref={provided.innerRef}
                                                        {...provided.draggableProps}
                                                    >
                                                        <Flex
                                                            alignItems="center"
                                                            justifyContent="space-between"
                                                            className="CustomFieldName"
                                                        >

                                                            <Text display='flex' alignItems='center' size='sm' colorScheme='gray' ms='4px' mt={4} fontSize='md' fontWeight='500' mb='8px' >
                                                                {!item.fixed && <div {...provided.dragHandleProps} style={{ marginRight: '10px', cursor: 'grab' }} size={18} >
                                                                    {/* Wrap the BiGridVertical icon with the drag handle */}
                                                                    <BiGridVertical size={18} />
                                                                </div>}
                                                                {!item.fixed && <Checkbox colorScheme="brandScheme" value={selectedHeadings} isChecked={selectedHeadings.includes(item?._id)} onChange={(event) => handleHeadigsCheckboxChange(event, item?._id)} me="10px" />}
                                                                {item?.heading}
                                                            </Text>
                                                            <span className="EditDelete">
                                                                <Button size='sm' variant='outline' me={2} color={'green'} onClick={() => { setEditHeadingModal(true); setUpdateHeading(item) }}><EditIcon /></Button>
                                                                {item.fixed ? <Button size='sm' variant='outline' me={2} color={'gray'}><DeleteIcon /></Button> : <Button size='sm' variant='outline' me={2} color={'red'} onClick={() => { setDeleteHeadingModal(true); setSelectedHeadingId(item?._id) }}><DeleteIcon /></Button>}
                                                            </span>
                                                        </Flex>
                                                    </div>
                                                )}
                                            </Draggable>
                                        </GridItem>
                                    ))}
                                </Grid>
                            </div>
                        )}
                    </Droppable>
                </DragDropContext >
                <Flex Flex justifyContent={'end'} mt='5' >
                    {selectedHeadings.length > 0 && <Button colorScheme="red" mr={2} onClick={() => setDeleteManyHeadings(true)} size='sm' >Delete</Button>}

                    {data?.length > 0 && <Button onClick={() => setAddHeadingModel(true)} variant="brand" size='sm'>Add Heading</Button>}
                </Flex >


                <Flex justifyContent={'space-between'} alignItems={'center'}>
                    <Box >
                        <Text color={"secondaryGray.900"}
                            fontSize="22px"
                            fontWeight="700"
                        >Custom Field</Text>
                    </Box>
                    {/* <Box>
                        <Menu>
                            <MenuButton as={Button} rightIcon={<ChevronDownIcon />} variant="outline">
                                {moduleName ? moduleName : 'Select Module'}
                            </MenuButton>
                            <MenuList>
                                <MenuItem onClick={() => setModuleName('')}>Select Module</MenuItem>
                                {fields?.map((item, id) => (
                                    <MenuItem key={id} onClick={() => { setModuleName(item.moduleName); setModuleId(item._id) }}>{item.moduleName}</MenuItem>
                                ))}
                            </MenuList>
                        </Menu>
                    </Box> */}
                </Flex>
=======
                {isLoading && moduleName ? <Flex justifyContent={'center'} alignItems={'center'} width="100%" color={textColor} fontSize="sm" fontWeight="700">
                    <Spinner />
                </Flex> :
                    <>
                        <DragDropContext DragDropContext onDragEnd={handleDragEnd} >
                            <Droppable droppableId="droppable">
                                {(provided) => (
                                    <div ref={provided.innerRef} {...provided.droppableProps}>
                                        <Grid templateColumns="repeat(12, 1fr)" gap={3} mt={5}>
                                            {data[0]?.fields?.map((item, i) => (
                                                <GridItem colSpan={{ base: 12, md: 6 }} key={item._id}>
                                                    <Draggable draggableId={item._id} index={i}>
                                                        {(provided, snapshot) => (
                                                            <div
                                                                ref={provided.innerRef}
                                                                {...provided.draggableProps}
                                                            >
                                                                <Flex
                                                                    alignItems="center"
                                                                    justifyContent="space-between"
                                                                    className="CustomFieldName"
                                                                >

                                                                    <Text display='flex' alignItems='center' size='sm' colorScheme='gray' ms='4px' mt={4} fontSize='md' fontWeight='500' mb='8px' >
                                                                        {!item.fixed && <div {...provided.dragHandleProps} style={{ marginRight: '10px', cursor: 'grab' }} size={18} >
                                                                            {/* Wrap the BiGridVertical icon with the drag handle */}
                                                                            <BiGridVertical size={18} />
                                                                        </div>}
                                                                        {!item.fixed && <Checkbox colorScheme="brandScheme" value={selectedValues} isChecked={selectedValues.includes(item?._id)} onChange={(event) => handleCheckboxChange(event, item?._id)} me="10px" />}
                                                                        {item?.label}
                                                                    </Text>
                                                                    <span className="EditDelete">
                                                                        <Button size='sm' variant='outline' me={2} color={'green'} onClick={() => { setEditModal(true); setUpdateField(item) }}><EditIcon /></Button>
                                                                        {item.fixed ? <Button size='sm' variant='outline' me={2} color={'gray'}><DeleteIcon /></Button> : <Button size='sm' variant='outline' me={2} color={'red'} onClick={() => { setDeleteModal(true); setSelectedId(item?._id) }}><DeleteIcon /></Button>}
                                                                    </span>
                                                                </Flex>
                                                            </div>
                                                        )}
                                                    </Draggable>
                                                </GridItem>
                                            ))}
                                        </Grid>
                                    </div>
                                )}
                            </Droppable>
                        </DragDropContext>
                        <Flex Flex justifyContent={'end'} mt='5' >
                            {selectedValues.length > 0 && <Button colorScheme="red" mr={2} onClick={() => setDeleteMany(true)} size='sm' >Delete</Button>}

                            {data?.length > 0 && <Button onClick={() => setAddFieldModel(true)} variant="brand" size='sm'>Add Field</Button>}
                        </Flex>
                    </>
                }
>>>>>>> 3cf29ff6

                {/* {data[0]?.fields?.map((item, i) => (
                        <GridItem colSpan={{ base: 12, md: 6 }}>
                            <Flex alignItems={"center"} justifyContent={"space-between"} className="CustomFieldName" >
                                <Text display='flex' size='sm' colorScheme='gray' ms='4px' mt={4} fontSize='md' fontWeight='500' mb='8px' >
                                    <Checkbox colorScheme="brandScheme" value={selectedValues} isChecked={selectedValues.includes(item?._id)} onChange={(event) => handleCheckboxChange(event, item?._id)} me="10px" />
                                    {item?.label}
                                </Text>
                                <span className="EditDelete">
                                    <Button size='sm' variant='outline' me={2} color={'green'} onClick={() => { setEditModal(true); setUpdateField(item) }}><EditIcon /></Button>
                                    <Button size='sm' variant='outline' me={2} color={'red'} onClick={() => { setDeleteModal(true); setSelectedId(item?._id) }}><DeleteIcon /></Button>
                                </span>
                            </Flex>
                        </GridItem>
                    ))} */}

            </Card >

<<<<<<< HEAD
            <Addfield isOpen={addFieldModel} onClose={setAddFieldModel} moduleName={moduleName} field={data[0]?.fields} moduleId={data[0]?._id} fetchData={fetchData} headingsData={data?.[0]?.headings} />
            <EditField isOpen={editModal} onClose={setEditModal} field={data[0]?.fields} moduleId={data[0]?._id} fetchData={fetchData} updateFiled={updateField} headingsData={data?.[0]?.headings} />
=======
            <Addfield validations={validations} setValidations={setValidations} isOpen={addFieldModel} onClose={setAddFieldModel} moduleName={moduleName} field={data[0]?.fields} moduleId={data[0]?._id} fetchData={fetchData} />
            <EditField validations={validations} isOpen={editModal} onClose={setEditModal} field={data[0]?.fields} moduleId={data[0]?._id} fetchData={fetchData} updateFiled={updateField} />
>>>>>>> 3cf29ff6
            <DeleteFiled method='one' isOpen={deleteModal} onClose={setDeleteModal} moduleName={moduleName} moduleId={data[0]?._id} selectedId={selectedId} fetchData={fetchData} updateFiled={updateField} />
            <DeleteFiled method='many' isOpen={deleteMany} onClose={setDeleteMany} url={'api/custom-field/deleteMany'} moduleName={moduleName} moduleId={data[0]?._id} selectedId={selectedId} fetchData={fetchData} updateFiled={updateField} setSelectedValues={setSelectedValues} data={selectedValues} />

            <AddEditHeading isOpen={addHeadingModel || editHeadingModal} onClose={editHeadingModal ? setEditHeadingModal : setAddHeadingModel} moduleName={moduleName} moduleId={data[0]?._id} fetchData={fetchData} updateData={updateHeading} setUpdateData={setUpdateHeading} />
            <DeleteHeading method='one' isOpen={deleteHeadingModal} onClose={setDeleteHeadingModal} moduleName={moduleName} moduleId={data[0]?._id} selectedId={selectedHeadingId} fetchData={fetchData} updateFiled={updateHeading} />
            <DeleteHeading method='many' isOpen={deleteManyHeadings} onClose={setDeleteManyHeadings} url={'api/custom-field/deleteMany-headings'} moduleName={moduleName} moduleId={data[0]?._id} selectedId={selectedHeadingId} fetchData={fetchData} updateFiled={updateHeading} setSelectedValues={setSelectedHeadings} data={selectedHeadings} />

        </>
    )
}

export default CustomField<|MERGE_RESOLUTION|>--- conflicted
+++ resolved
@@ -10,14 +10,11 @@
 import DeleteFiled from './deletefield';
 import { DragDropContext, Droppable, Draggable } from 'react-beautiful-dnd';
 import { BiGridVertical } from "react-icons/bi";
-<<<<<<< HEAD
 import AddEditHeading from "./addEditHeading";
 import DeleteHeading from './deleteHeading';
-=======
 import { useNavigate } from 'react-router-dom';
 import { IoIosArrowBack } from 'react-icons/io';
 import Spinner from "components/spinner/Spinner";
->>>>>>> 3cf29ff6
 
 const CustomField = () => {
     const [addFieldModel, setAddFieldModel] = useState(false);
@@ -30,8 +27,6 @@
     const [deleteModal, setDeleteModal] = useState(false)
     const [deleteMany, setDeleteMany] = useState(false)
     const [selectedValues, setSelectedValues] = useState([]);
-<<<<<<< HEAD
-    const [selectedId, setSelectedId] = useState('');
 
     const [addHeadingModel, setAddHeadingModel] = useState(false);
     const [deleteManyHeadings, setDeleteManyHeadings] = useState(false);
@@ -64,7 +59,6 @@
         const response = await putApi(`api/custom-field/change-headings/${moduleId}`, newData)
         console.log(response.data)
     };
-=======
     const [selectedId, setSelectedId] = useState('')
     const [validations, setValidations] = useState([])
     const [isLoading, setIsLoading] = useState(false)
@@ -80,7 +74,6 @@
     }, [])
 
     const navigate = useNavigate()
->>>>>>> 3cf29ff6
 
     const handleCheckboxChange = (event, value) => {
         if (event.target.checked) {
@@ -154,7 +147,6 @@
                         </Flex>
                     </Box>
                 </Flex>
-<<<<<<< HEAD
                 <DragDropContext DragDropContext onDragEnd={handleHeadingsDragEnd} >
                     <Droppable droppableId="droppable">
                         {(provided) => (
@@ -225,7 +217,6 @@
                         </Menu>
                     </Box> */}
                 </Flex>
-=======
                 {isLoading && moduleName ? <Flex justifyContent={'center'} alignItems={'center'} width="100%" color={textColor} fontSize="sm" fontWeight="700">
                     <Spinner />
                 </Flex> :
@@ -279,7 +270,6 @@
                         </Flex>
                     </>
                 }
->>>>>>> 3cf29ff6
 
                 {/* {data[0]?.fields?.map((item, i) => (
                         <GridItem colSpan={{ base: 12, md: 6 }}>
@@ -298,13 +288,10 @@
 
             </Card >
 
-<<<<<<< HEAD
             <Addfield isOpen={addFieldModel} onClose={setAddFieldModel} moduleName={moduleName} field={data[0]?.fields} moduleId={data[0]?._id} fetchData={fetchData} headingsData={data?.[0]?.headings} />
             <EditField isOpen={editModal} onClose={setEditModal} field={data[0]?.fields} moduleId={data[0]?._id} fetchData={fetchData} updateFiled={updateField} headingsData={data?.[0]?.headings} />
-=======
-            <Addfield validations={validations} setValidations={setValidations} isOpen={addFieldModel} onClose={setAddFieldModel} moduleName={moduleName} field={data[0]?.fields} moduleId={data[0]?._id} fetchData={fetchData} />
-            <EditField validations={validations} isOpen={editModal} onClose={setEditModal} field={data[0]?.fields} moduleId={data[0]?._id} fetchData={fetchData} updateFiled={updateField} />
->>>>>>> 3cf29ff6
+            {/* <Addfield validations={validations} setValidations={setValidations} isOpen={addFieldModel} onClose={setAddFieldModel} moduleName={moduleName} field={data[0]?.fields} moduleId={data[0]?._id} fetchData={fetchData} />
+            <EditField validations={validations} isOpen={editModal} onClose={setEditModal} field={data[0]?.fields} moduleId={data[0]?._id} fetchData={fetchData} updateFiled={updateField} /> */}
             <DeleteFiled method='one' isOpen={deleteModal} onClose={setDeleteModal} moduleName={moduleName} moduleId={data[0]?._id} selectedId={selectedId} fetchData={fetchData} updateFiled={updateField} />
             <DeleteFiled method='many' isOpen={deleteMany} onClose={setDeleteMany} url={'api/custom-field/deleteMany'} moduleName={moduleName} moduleId={data[0]?._id} selectedId={selectedId} fetchData={fetchData} updateFiled={updateField} setSelectedValues={setSelectedValues} data={selectedValues} />
 
