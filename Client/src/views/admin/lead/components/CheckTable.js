--- conflicted
+++ resolved
@@ -272,44 +272,6 @@
   // }, [deleteModel, props.isOpen])
 
   return (
-<<<<<<< HEAD
-    <Card
-      direction="column"
-      w="100%"
-      overflowX={{ sm: "scroll", lg: "hidden" }}
-    >
-      <Flex px="25px" justify="space-between" mb="20px" align="center">
-        <Text
-          color={"secondaryGray.900"}
-          fontSize="22px"
-          fontWeight="700"
-          lineHeight="100%"
-        >
-          Leads  (<CountUpComponent key={data?.length} targetNumber={data?.length} />)
-        </Text>
-        {/* <Menu /> */}
-        {(selectedValues.length > 0 && access?.delete) && <DeleteIcon onClick={() => setDelete(true)} color={'red'} />}
-      </Flex>
-      {/* Delete model */}
-      <Delete isOpen={deleteModel} onClose={setDelete} setSelectedValues={setSelectedValues} url='api/lead/deleteMany' data={selectedValues} method='many' />
-      <Box overflowY={"auto"} className="table-fix-container">
-        <Table {...getTableProps()} variant="simple" color="gray.500" mb="24px">
-          <Thead >
-            {headerGroups?.map((headerGroup, index) => (
-              <Tr {...headerGroup.getHeaderGroupProps()} key={index}>
-                {headerGroup.headers?.map((column, index) => (
-                  <Th
-                    {...column.getHeaderProps(column.isSortable !== false && column.getSortByToggleProps())}
-                    pe="10px"
-                    key={index}
-                    borderColor={borderColor}
-                  >
-                    <Flex
-                      justify="space-between"
-                      align="center"
-                      fontSize={{ sm: "14px", lg: "16px" }}
-                      color=" secondaryGray.900"
-=======
     <>
       <Card
         direction="column"
@@ -411,7 +373,6 @@
                       pe="10px"
                       key={index}
                       borderColor={borderColor}
->>>>>>> 7e22364a
                     >
                       <Flex
                         align="center"
@@ -443,26 +404,6 @@
                     </Flex>
                   </Td>
                 </Tr>
-<<<<<<< HEAD
-              ) : page?.map((row, i) => {
-                prepareRow(row);
-                return (
-                  <Tr {...row?.getRowProps()} key={i}>
-                    {row?.cells?.map((cell, index) => {
-                      let data = "";
-                      if (cell?.column.Header === "#") {
-                        data = (
-                          <Flex align="center">
-                            <Checkbox colorScheme="brandScheme" value={selectedValues} isChecked={selectedValues.includes(cell?.value)} onChange={(event) => handleCheckboxChange(event, cell?.value)} me="10px" />
-                            <Text color={textColor} fontSize="sm" fontWeight="500">
-                              {cell?.row?.index + 1}
-                            </Text>
-                          </Flex>
-                        );
-                      } else if (cell?.column.Header === "Lead Name") {
-                        data = (
-                          access?.view ? <Link to={`/leadView/${cell?.row?.values._id}`}>
-=======
                 : data?.length === 0 ? (
                   <Tr>
                     <Td colSpan={columns.length}>
@@ -511,7 +452,6 @@
                           );
                         } else if (cell?.column.Header === "Email") {
                           data = (
->>>>>>> 7e22364a
                             <Text
                               me="10px"
                               fontSize="sm"
