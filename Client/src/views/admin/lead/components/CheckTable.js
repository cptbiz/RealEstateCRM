--- conflicted
+++ resolved
@@ -176,7 +176,6 @@
       w="100%"
       overflowX={{ sm: "scroll", lg: "hidden" }}
     >
-<<<<<<< HEAD
       {/* <Flex px="25px" justify="space-between" mb="20px" align="center"> */}
       <Grid templateColumns="repeat(12, 1fr)" mb={3} gap={4}>
         <GridItem colSpan={8} >
@@ -186,7 +185,7 @@
               fontSize="22px"
               fontWeight="700"
             >
-              Leads  (<CountUpComponent targetNumber={data?.length} />)
+              Leads  (<CountUpComponent key={data?.length} targetNumber={data?.length} />)
             </Text>
             <InputGroup width={"30%"} mx={3}>
               <InputLeftElement
@@ -225,18 +224,6 @@
         <GridItem colSpan={4} textAlign={"right"}>
           <Button onClick={() => handleClick()} leftIcon={<AddIcon />} variant="brand">Add</Button>
         </GridItem>
-=======
-      <Flex px="25px" justify="space-between" mb="20px" align="center">
-        <Text
-          color={textColor}
-          fontSize="22px"
-          fontWeight="700"
-          lineHeight="100%"
-        >
-          Leads  (<CountUpComponent key={data?.length} targetNumber={data?.length} />)
-        </Text>
-        {/* <Menu /> */}
->>>>>>> 70c4f671
         {selectedValues.length > 0 && <DeleteIcon onClick={() => setDelete(true)} color={'red'} />}
       </Grid>
       {/* </Flex> */}
