import { AddIcon, ChevronDownIcon, DeleteIcon, EditIcon } from "@chakra-ui/icons";
import {
    Box, Button, Flex, Grid, GridItem, Heading, Menu, MenuButton, MenuDivider, MenuItem, MenuList,
    Tab,
    TabList,
    TabPanel,
    TabPanels,
    Tabs,
    Text,
    VStack,
    useColorModeValue,
    useDisclosure,
} from "@chakra-ui/react";
import FolderTreeView from 'components/FolderTreeView/folderTreeView';
import Card from "components/card/Card";
import { HSeparator } from "components/separator/Separator";
import Spinner from "components/spinner/Spinner";
import { constant } from "constant";
import moment from "moment/moment";
import { useEffect, useState } from "react";
import { BsFillSendFill, BsFillTelephoneFill } from "react-icons/bs";
import { IoIosArrowBack } from "react-icons/io";
import { SiGooglemeet } from "react-icons/si";
import { Link, useParams } from "react-router-dom";
import { toast } from "react-toastify";
import { getApi } from "services/api";
import ColumnsTable from "../contact/components/ColumnsTable";
import TaskColumnsTable from "../task/components/ColumnsTable";
import MeetingColumnsTable from "../meeting/components/ColumnsTable";
import PhoneCall from "../contact/components/phonCall";
import AddEmailHistory from "../emailHistory/components/AddEmail";
import AddMeeting from "../meeting/components/Addmeeting";
import MeetingTable from "../meeting/components/CheckTable";
import AddPhoneCall from "../phoneCall/components/AddPhoneCall";
import TaskTable from "../task/components/CheckTable.js";
import AddTask from "../task/components/addTask";
import Add from "./Add";
import Delete from "./Delete";
import Edit from "./Edit";
import { fetchRoles } from "../../../redux/roleSlice";
import { useDispatch, useSelector } from "react-redux";
import { HasAccess } from "../../../redux/accessUtils";


const View = () => {

    const param = useParams()

    const user = JSON.parse(localStorage.getItem("user"));

    const buttonbg = useColorModeValue("gray.200", "white");

    const [data, setData] = useState()
    const [allData, setAllData] = useState([])
    const { isOpen, onOpen, onClose } = useDisclosure()
    const [edit, setEdit] = useState(false);
    const [deleteModel, setDelete] = useState(false);
    const [isLoding, setIsLoding] = useState(false)
    const [taskModel, setTaskModel] = useState(false);
    const [addMeeting, setMeeting] = useState(false);
    const [showEmail, setShowEmail] = useState(false);
    const [showCall, setShowCall] = useState(false);
    const [showTasks, setShowTasks] = useState(false);
    const [showMeetings, setShowMeetings] = useState(false);
    const [action, setAction] = useState(false)
    const [leadData, setLeadData] = useState([])
    const size = "lg";

    const [addEmailHistory, setAddEmailHistory] = useState(false);
    const [addPhoneCall, setAddPhoneCall] = useState(false);

    const [permission, taskPermission, meetingPermission, callAccess, emailAccess, taskAccess, meetingAccess] = HasAccess(['Lead', 'Task', 'Meeting', 'Call', 'Email', 'Task', 'Meeting']);

    const columnsDataColumns = [
        { Header: "sender", accessor: "senderName", },
        { Header: "recipient", accessor: "createByName", },
        { Header: "time stamp", accessor: "timestamp", },
        { Header: "Created", accessor: "createBy", },
    ];

    const textColumnsDataColumns = [
        { Header: "sender", accessor: "senderName", },
        { Header: "recipient", accessor: "to", },
        { Header: "time stamp", accessor: "timestamp", },
        { Header: "Created", accessor: "createBy", },
    ];

    const MeetingColumns = [
        { Header: 'agenda', accessor: 'agenda' },
        { Header: "date Time", accessor: "dateTime", },
        { Header: "times tamp", accessor: "timestamp", },
        { Header: "create By", accessor: "createdByName", },
    ];
    const taskColumns = [
        { Header: 'Title', accessor: 'title' },
        { Header: "Category", accessor: "category", },
        { Header: "Assignment To", accessor: "assignmentToName", },
        { Header: "Start Date", accessor: "start", },
        { Header: "End Date", accessor: "end", },
    ];

    const download = async (data) => {
        if (data) {
            let result = await getApi(`api/document/download/`, data)
            if (result && result.status === 200) {
                window.open(`${constant.baseUrl}api/document/download/${data}`)
                toast.success('file Download successful')
            } else if (result && result.response.status === 404) {
                toast.error('file Not Found')
            }
        }
    }

    const fetchData = async () => {
        setIsLoding(true)
        let response = await getApi('api/lead/view/', param.id)
        setData(response.data?.lead);
        setAllData(response.data);
        setIsLoding(false)
    }

    console.log(data)

    useEffect(() => {
        fetchData()
    }, [action])
    // }, [edit, addEmailHistory, addPhoneCall])

    function toCamelCase(text) {
        return text?.replace(/([a-z])([A-Z])/g, '$1 $2');
    }

    const fetchCustomData = async () => {
<<<<<<< HEAD
        const response = await getApi('api/custom-field?moduleName=lead')
=======
        const response = await getApi('api/custom-field?moduleName=Lead')
>>>>>>> f8459b3f
        setLeadData(response.data)
    }

    useEffect(() => {
        if (fetchCustomData) fetchCustomData()
    }, [action])

    return (
        <>
            {isOpen && <Add isOpen={isOpen} size={size} onClose={onClose} setLeadData={setLeadData} leadData={leadData[0]} setAction={setAction} />}
            <Edit isOpen={edit} size={size} onClose={setEdit} setAction={setAction} />
            <Delete isOpen={deleteModel} onClose={setDelete} method='one' url='api/lead/delete/' id={param.id} setAction={setAction} />

            {isLoding ?
                <Flex justifyContent={'center'} alignItems={'center'} width="100%" >
                    <Spinner />
                </Flex> :
                <>
                    <Tabs >
                        <Grid templateColumns="repeat(3, 1fr)" mb={3} gap={1}>
                            <GridItem colSpan={2}>
                                <TabList sx={{
                                    border: "none",
                                    '& button:focus': { boxShadow: 'none', },
                                    '& button': {
                                        margin: "0 5px", border: '2px solid #8080803d', borderTopLeftRadius: "10px", borderTopRightRadius: "10px", borderBottom: 0
                                    },
                                    '& button[aria-selected="true"]': {
                                        border: "2px solid brand.200", borderBottom: 0, zIndex: '0'
                                    },
                                }} >
                                    <Tab>Information</Tab>
                                    <Tab>Activity</Tab>
                                    <Tab>Document</Tab>
                                </TabList>

                            </GridItem>
                            <GridItem  >
                                <Flex justifyContent={"right"}>
                                    <Menu>
<<<<<<< HEAD
                                        {(user.role === 'superAdmin' || (permission?.create || permission?.update || permission?.delete)) && <MenuButton size="sm" variant="outline" colorScheme='blackAlpha' mr={2.5} as={Button} rightIcon={<ChevronDownIcon />}>
=======
                                        {(user.role === 'superAdmin' || (permission?.create || permission?.update || permission?.delete)) && <MenuButton size="sm" variant="outline" colorScheme='blackAlpha' va mr={2.5} as={Button} rightIcon={<ChevronDownIcon />}>
>>>>>>> f8459b3f
                                            Actions
                                        </MenuButton>}
                                        <MenuDivider />
                                        <MenuList minWidth={2}>
                                            {(user.role === 'superAdmin' || permission?.create) && <MenuItem color={'blue'} onClick={() => onOpen()} icon={<AddIcon />}>Add</MenuItem>}
                                            {(user.role === 'superAdmin' || permission?.update) && <MenuItem onClick={() => setEdit(true)} icon={<EditIcon />}>Edit</MenuItem>}
                                            {(user.role === 'superAdmin' || permission?.delete) && <>
                                                <MenuDivider />
                                                <MenuItem color={'red'} onClick={() => setDelete(true)} icon={<DeleteIcon />}>Delete</MenuItem>
                                            </>}
                                        </MenuList>
                                    </Menu>
                                    <Link to="/lead">
                                        <Button leftIcon={<IoIosArrowBack />} size='sm' variant="brand">
                                            Back
                                        </Button>
                                    </Link>
                                </Flex>
                            </GridItem>
                        </Grid>

                        <TabPanels>
                            <TabPanel pt={4} p={0}>
                                <Grid templateColumns="repeat(12, 1fr)" gap={3}>
                                    <GridItem colSpan={{ base: 12, md: 6 }}>
                                        <Card >
                                            <Grid templateColumns="repeat(12, 1fr)" gap={4}>
                                                <GridItem colSpan={12}>
                                                    <Box>
                                                        <Heading size="md" mb={3}>
                                                            Basic Lead Information
                                                        </Heading>
                                                        <HSeparator />
                                                    </Box>
                                                </GridItem>
                                                <GridItem colSpan={{ base: 12, md: 6 }} >
                                                    <Text color={'blackAlpha.900'} fontSize="sm" fontWeight="bold"> Lead Name</Text>
                                                    <Text>{data?.leadName ? data?.leadName : 'N/A'}</Text>
                                                </GridItem>
                                                <GridItem colSpan={{ base: 12, md: 6 }} >
                                                    <Text color={'blackAlpha.900'} fontSize="sm" fontWeight="bold"> Lead Email</Text>
                                                    <Text>{data?.leadEmail ? data?.leadEmail : 'N/A'}</Text>
                                                </GridItem>
                                                <GridItem colSpan={{ base: 12, md: 6 }} >
                                                    <Text color={'blackAlpha.900'} fontSize="sm" fontWeight="bold"> Lead Phone Number</Text>
                                                    <Text>{data?.leadPhoneNumber ? data?.leadPhoneNumber : 'N/A'}</Text>
                                                </GridItem>
                                                <GridItem colSpan={{ base: 12, md: 6 }} >
                                                    <Text color={'blackAlpha.900'} fontSize="sm" fontWeight="bold"> Lead Address</Text>
                                                    <Text>{data?.leadAddress ? data?.leadAddress : 'N/A'}</Text>
                                                </GridItem>
                                            </Grid>
                                        </Card>
                                    </GridItem>
                                    <GridItem colSpan={{ base: 12, md: 6 }}>
                                        <Card >
                                            <Grid templateColumns="repeat(12, 1fr)" gap={4}>
                                                <GridItem colSpan={12}>
                                                    <Box>
                                                        <Heading size="md" mb={3}>
                                                            Lead Dates and Follow-up
                                                        </Heading>
                                                        <HSeparator />
                                                    </Box>
                                                </GridItem>
                                                <GridItem colSpan={{ base: 12, md: 6 }} >
                                                    <Text color={'blackAlpha.900'} fontSize="sm" fontWeight="bold"> Lead FollowUp Status </Text>
                                                    <Text>{data?.leadFollowUpStatus ? data?.leadFollowUpStatus : 'N/A'}</Text>
                                                </GridItem>
                                                <GridItem colSpan={{ base: 12, md: 6 }} >
                                                    <Text color={'blackAlpha.900'} fontSize="sm" fontWeight="bold"> Lead Creation Date </Text>
                                                    <Text>{moment(data?.leadCreationDate).format('L')}</Text>
                                                </GridItem>
                                                <GridItem colSpan={{ base: 12, md: 6 }} >
                                                    <Text color={'blackAlpha.900'} fontSize="sm" fontWeight="bold"> Lead Conversion Date </Text>
                                                    <Text>{moment(data?.leadConversionDate).format('L')}</Text>
                                                </GridItem>
                                                <GridItem colSpan={{ base: 12, md: 6 }} >
                                                    <Text color={'blackAlpha.900'} fontSize="sm" fontWeight="bold">  Lead FollowUp Date </Text>
                                                    <Text>{moment(data?.leadFollowUpDate).format('L')}</Text>
                                                </GridItem>
                                            </Grid>
                                        </Card>
                                    </GridItem>
                                    <GridItem colSpan={{ base: 12, sm: 6, md: 4 }}>
                                        <Card >
                                            <Grid templateColumns="repeat(12, 1fr)" gap={4}>
                                                <GridItem colSpan={12}>
                                                    <Box>
                                                        <Heading size="md" mb={3}>
                                                            Lead Source and Details
                                                        </Heading>
                                                        <HSeparator />
                                                    </Box>
                                                </GridItem>
                                                <GridItem colSpan={{ base: 12, md: 6 }} >
                                                    <Text color={'blackAlpha.900'} fontSize="sm" fontWeight="bold"> Lead Source </Text>
                                                    <Text>{data?.leadSource ? data?.leadSource : 'N/A'}</Text>
                                                </GridItem>
                                                <GridItem colSpan={{ base: 12, md: 6 }} >
                                                    <Text color={'blackAlpha.900'} fontSize="sm" fontWeight="bold"> Lead Status </Text>
                                                    <Text textTransform={'capitalize'}>{data?.leadStatus ? toCamelCase(data?.leadStatus) : 'N/A'}</Text>
                                                </GridItem>
                                                <GridItem colSpan={{ base: 12, md: 6 }} >
                                                    <Text color={'blackAlpha.900'} fontSize="sm" fontWeight="bold"> Lead Source Details </Text>
                                                    <Text>{data?.leadSourceDetails ? data?.leadSourceDetails : 'N/A'}</Text>
                                                </GridItem>
                                                <GridItem colSpan={{ base: 12, md: 6 }} >
                                                    <Text color={'blackAlpha.900'} fontSize="sm" fontWeight="bold"> Lead Campaign </Text>
                                                    <Text>{data?.leadCampaign ? data?.leadCampaign : 'N/A'}</Text>
                                                </GridItem>
                                                <GridItem colSpan={{ base: 12, md: 6 }} >
                                                    <Text color={'blackAlpha.900'} fontSize="sm" fontWeight="bold"> Lead Source Channel </Text>
                                                    <Text>{data?.leadSourceChannel ? data?.leadSourceChannel : 'N/A'}</Text>
                                                </GridItem>
                                                <GridItem colSpan={{ base: 12, md: 6 }} >
                                                    <Text color={'blackAlpha.900'} fontSize="sm" fontWeight="bold"> Lead Source Medium </Text>
                                                    <Text>{data?.leadSourceMedium ? data?.leadSourceMedium : 'N/A'}</Text>
                                                </GridItem>
                                                <GridItem colSpan={{ base: 12, md: 6 }} >
                                                    <Text color={'blackAlpha.900'} fontSize="sm" fontWeight="bold"> Lead Source Campaign </Text>
                                                    <Text>{data?.leadSourceCampaign ? data?.leadSourceCampaign : 'N/A'}</Text>
                                                </GridItem>
                                                <GridItem colSpan={{ base: 12, md: 6 }} >
                                                    <Text color={'blackAlpha.900'} fontSize="sm" fontWeight="bold"> Lead Source Referral </Text>
                                                    <Text>{data?.leadSourceReferral ? data?.leadSourceReferral : 'N/A'}</Text>
                                                </GridItem>
                                            </Grid>
                                        </Card>
                                    </GridItem>
                                    <GridItem colSpan={{ base: 12, sm: 6, md: 4 }}>
                                        <Card >
                                            <Grid templateColumns="repeat(12, 1fr)" gap={4}>
                                                <GridItem colSpan={12}>
                                                    <Box>
                                                        <Heading size="md" mb={3}>
                                                            Lead Assignment and Ownership
                                                        </Heading>
                                                        <HSeparator />
                                                    </Box>
                                                </GridItem>
                                                <GridItem colSpan={{ base: 12, md: 6 }} >
                                                    <Text color={'blackAlpha.900'} fontSize="sm" fontWeight="bold"> Lead Assigned Agent</Text>
                                                    <Text>{data?.leadAssignedAgent ? data?.leadAssignedAgent : 'N/A'}</Text>
                                                </GridItem>
                                                <GridItem colSpan={{ base: 12, md: 6 }} >
                                                    <Text color={'blackAlpha.900'} fontSize="sm" fontWeight="bold"> Lead Assigned Agent</Text>
                                                    <Text>{data?.leadAssignedAgent ? data?.leadAssignedAgent : 'N/A'}</Text>
                                                </GridItem>
                                                <GridItem colSpan={{ base: 12 }} >
                                                    <Text color={'blackAlpha.900'} fontSize="sm" fontWeight="bold"> Lead Communication Preferences</Text>
                                                    <Text>{data?.leadCommunicationPreferences ? data?.leadCommunicationPreferences : 'N/A'}</Text>
                                                </GridItem>
                                            </Grid>
                                        </Card>
                                    </GridItem>
                                    <GridItem colSpan={{ base: 12, sm: 12, md: 4 }}>
                                        <Card >
                                            <Grid templateColumns="repeat(12, 1fr)" gap={4}>
                                                <GridItem colSpan={12}>
                                                    <Box>
                                                        <Heading size="md" mb={3}>
                                                            Lead Scoring and Nurturing
                                                        </Heading>
                                                        <HSeparator />
                                                    </Box>
                                                </GridItem>
                                                <GridItem colSpan={{ base: 12, md: 6 }} >
                                                    <Text color={'blackAlpha.900'} fontSize="sm" fontWeight="bold"> Lead Score </Text>
                                                    <Text>{data?.leadScore ? data?.leadScore : 'N/A'}</Text>
                                                </GridItem>
                                                <GridItem colSpan={{ base: 12, md: 6 }} >
                                                    <Text color={'blackAlpha.900'} fontSize="sm" fontWeight="bold"> Lead Nurturing Workflow </Text>
                                                    <Text>{data?.leadNurturingWorkflow ? data?.leadNurturingWorkflow : 'N/A'}</Text>
                                                </GridItem>
                                                <GridItem colSpan={{ base: 12, md: 6 }} >
                                                    <Text color={'blackAlpha.900'} fontSize="sm" fontWeight="bold"> Lead Engagement Level </Text>
                                                    <Text>{data?.leadEngagementLevel ? data?.leadEngagementLevel : 'N/A'}</Text>
                                                </GridItem>
                                                <GridItem colSpan={{ base: 12, md: 6 }} >
                                                    <Text color={'blackAlpha.900'} fontSize="sm" fontWeight="bold"> Lead Conversion Rate </Text>
                                                    <Text>{data?.leadConversionRate ? data?.leadConversionRate : 'N/A'}</Text>
                                                </GridItem>
                                                <GridItem colSpan={{ base: 12, md: 6 }} >
                                                    <Text color={'blackAlpha.900'} fontSize="sm" fontWeight="bold"> Lead Nurturing Stage </Text>
                                                    <Text>{data?.leadNurturingStage ? data?.leadNurturingStage : 'N/A'}</Text>
                                                </GridItem>
                                                <GridItem colSpan={{ base: 12, md: 6 }} >
                                                    <Text color={'blackAlpha.900'} fontSize="sm" fontWeight="bold"> Lead Next Action </Text>
                                                    <Text>{data?.leadNextAction ? data?.leadNextAction : 'N/A'}</Text>
                                                </GridItem>
                                            </Grid>
                                        </Card>
                                    </GridItem>
                                </Grid>
                            </TabPanel>
                            <TabPanel pt={4} p={0}>
                                <GridItem colSpan={{ base: 4 }} >
                                    <Grid overflow={'hidden'} templateColumns={{ base: "1fr" }} gap={4}>
                                        <GridItem colSpan={2}>
                                            <Box>
                                                <Heading size="md" mb={3}>
                                                    Communication
                                                </Heading>
                                                <HSeparator />
                                            </Box>
                                        </GridItem>
                                        <Grid templateColumns={'repeat(12, 1fr)'} gap={4}>
                                            {emailAccess?.view && <GridItem colSpan={{ base: 6 }}>
                                                <Card >
<<<<<<< HEAD
                                                    {/* {(allData?.Email && allData?.Email?.length > 0) ?
                                                        <ColumnsTable fetchData={fetchData} emailAccess={emailAccess} columnsData={columnsDataColumns} lead='true' tableData={showEmail ? allData.Email : [allData.Email[0]]} title={'Email '} />
                                                        : emailAccess?.create && <Button size="sm" onClick={() => setAddEmailHistory(true)} leftIcon={<BsFillSendFill />} colorScheme="gray" bg={buttonbg} >Send Email </Button>} */}
                                                    <ColumnsTable fetchData={fetchData} emailAccess={emailAccess} columnsData={columnsDataColumns} lead='true' tableData={showEmail ? allData.Email : allData?.Email?.length > 0 ? [allData.Email[0]] : []} title={'Email '} />

                                                    <AddEmailHistory fetchData={fetchData} isOpen={addEmailHistory} onClose={setAddEmailHistory} data={data?.contact} setAction={setAction} lead='true' id={param.id} />
=======
                                                    {(allData?.Email && allData?.Email?.length > 0) ?
                                                        <ColumnsTable fetchData={fetchData} emailAccess={emailAccess} columnsData={columnsDataColumns} lead='true' tableData={showEmail ? allData.Email : [allData.Email[0]]} title={'Email '} />
                                                        : emailAccess?.createmon && <Button size="sm" onClick={() => setAddEmailHistory(true)} leftIcon={<BsFillSendFill />} colorScheme="gray" >Send Email </Button>}
                                                    <AddEmailHistory fetchData={fetchData} isOpen={addEmailHistory} onClose={setAddEmailHistory} data={data?.contact} lead='true' id={param.id} />
>>>>>>> f8459b3f
                                                    {allData.Email?.length > 1 &&
                                                        <div style={{ display: "flex", justifyContent: "end" }}>
                                                            <Button size="sm" colorScheme="brand" variant="outline" display="flex" justifyContant="end" onClick={() => showEmail ? setShowEmail(false) : setShowEmail(true)}>{showEmail ? "Show less" : "Show more"}</Button>
                                                        </div>}
                                                </Card>
                                            </GridItem>}
                                            {callAccess?.view && <GridItem colSpan={{ base: 6 }}>
                                                <Card>
<<<<<<< HEAD
                                                    <PhoneCall callAccess={callAccess} fetchData={fetchData} columnsData={columnsDataColumns} lead='true' tableData={showCall ? allData?.phoneCall : allData?.phoneCall?.length > 0 ? [allData?.phoneCall[0]] : []} title={'Call '} />
                                                    {/* {allData?.phoneCall?.length > 0 ? <PhoneCall callAccess={callAccess} fetchData={fetchData} columnsData={columnsDataColumns} lead='true' tableData={showCall ? allData?.phoneCall : [allData?.phoneCall[0]]} title={'Call '} /> : callAccess?.create && <Button size="sm" onClick={() => setAddPhoneCall(true)} leftIcon={<BsFillTelephoneFill />} colorScheme="gray" bg={buttonbg} > Call </Button>} */}
=======
                                                    {allData?.phoneCall?.length > 0 ? <PhoneCall callAccess={callAccess} fetchData={fetchData} columnsData={columnsDataColumns} lead='true' tableData={showCall ? allData?.phoneCall : [allData?.phoneCall[0]]} title={'Call '} /> : callAccess?.create && <Button size="sm" onClick={() => setAddPhoneCall(true)} leftIcon={<BsFillTelephoneFill />} colorScheme="gray" > Call </Button>}
>>>>>>> f8459b3f
                                                    {allData?.phoneCall?.lenght > 1 && <div style={{ display: "flex", justifyContent: "end" }}>
                                                        <Button size="sm" colorScheme="brand" variant="outline" display="flex" justifyContant="end" onClick={() => showCall ? setShowCall(false) : setShowCall(true)}>{showCall ? "Show less" : "Show more"}</Button>
                                                    </div>}
                                                    <AddPhoneCall fetchData={fetchData} isOpen={addPhoneCall} onClose={setAddPhoneCall} setAction={setAction} data={data?.contact} id={param.id} lead='true' />
                                                </Card>
                                            </GridItem>}
                                            {taskAccess?.view && <GridItem colSpan={{ base: 6 }}>
                                                <Card>
<<<<<<< HEAD
                                                    <TaskColumnsTable fetchData={fetchData} columnsData={taskColumns} lead='true' tableData={showTasks ? allData?.task : allData?.task?.length > 0 ? [allData?.task[0]] : []} title={'Task '} action={action} setAction={setAction} access={taskAccess} />
                                                    {/* {allData?.task?.length > 0 ? <TaskColumnsTable fetchData={fetchData} columnsData={taskColumns} lead='true' tableData={showTasks ? allData?.task : [allData?.task[0]]} title={'Task '} action={action} setAction={setAction} access={taskAccess} /> : taskAccess?.create && <Button size="sm" onClick={() => setTaskModel(true)} leftIcon={<AddIcon />} colorScheme="gray" bg={buttonbg}>Create Task</Button>} */}
=======
                                                    {allData?.task?.length > 0 ? <TaskColumnsTable fetchData={fetchData} columnsData={taskColumns} lead='true' tableData={showTasks ? allData?.task : [allData?.task[0]]} title={'Task '} action={action} setAction={setAction} access={taskAccess} /> : taskAccess?.create && <Button size="sm" onClick={() => setTaskModel(true)} leftIcon={<AddIcon />} colorScheme="gray" >Create Task</Button>}
>>>>>>> f8459b3f
                                                    {
                                                        allData?.task?.length > 1 && <div style={{ display: "flex", justifyContent: "end" }}>
                                                            <Button size="sm" colorScheme="brand" variant="outline" display="flex" justifyContant="end" onClick={() => showTasks ? setShowTasks(false) : setShowTasks(true)}>{showTasks ? "Show less" : "Show more"}</Button>
                                                        </div>}
                                                    <AddTask fetchData={fetchData} isOpen={taskModel} onClose={setTaskModel} from="lead" id={param.id} setAction={setAction} />
                                                </Card>
                                            </GridItem>}
                                            {
                                                meetingAccess?.view && <GridItem colSpan={{ base: 6 }}>
                                                    <Card>
<<<<<<< HEAD
                                                        <MeetingColumnsTable fetchData={fetchData} columnsData={MeetingColumns} lead='true' tableData={showMeetings ? allData?.meeting : allData?.meeting?.length > 0 ? [allData?.meeting[0]] : []} title={'Meeting '} action={action} setAction={setAction} access={meetingAccess} />
                                                        {/* {allData?.meeting?.length > 0 ? <MeetingColumnsTable fetchData={fetchData} columnsData={MeetingColumns} lead='true' tableData={showMeetings ? allData?.meeting : [allData?.meeting[0]]} title={'Meeting '} action={action} setAction={setAction} access={meetingAccess} /> : meetingAccess?.create && <Button size="sm" onClick={() => setMeeting(true)} leftIcon={<SiGooglemeet />} colorScheme="gray" bg={buttonbg}>Add Meeting </Button>} */}
=======
                                                        {allData?.meeting?.length > 0 ? <MeetingColumnsTable fetchData={fetchData} columnsData={MeetingColumns} lead='true' tableData={showMeetings ? allData?.meeting : [allData?.meeting[0]]} title={'Meeting '} action={action} setAction={setAction} access={meetingAccess} /> : meetingAccess?.create && <Button size="sm" onClick={() => setMeeting(true)} leftIcon={<SiGooglemeet />} colorScheme="gray" >Add Meeting </Button>}
>>>>>>> f8459b3f
                                                        {
                                                            allData?.meeting?.length > 1 && <div style={{ display: "flex", justifyContent: "end" }}>
                                                                <Button size="sm" colorScheme="brand" variant="outline" display="flex" justifyContant="end" onClick={() => showMeetings ? setShowMeetings(false) : setShowMeetings(true)}>{showMeetings ? "Show less" : "Show more"}</Button>
                                                            </div>}
                                                        <AddMeeting fetchData={fetchData} isOpen={addMeeting} onClose={setMeeting} from="lead" id={param.id} setAction={setAction} />
                                                    </Card>
                                                </GridItem>}
                                        </Grid>
                                    </Grid>
                                </GridItem>
                            </TabPanel>
                            <TabPanel pt={4} p={0}>
                                <GridItem colSpan={{ base: 4 }} >
                                    <Card minH={'50vh'} >
                                        <Heading size="lg" mb={4} >
                                            Documents
                                        </Heading>
                                        <HSeparator />
                                        <VStack mt={4} alignItems="flex-start">
                                            {allData?.Document?.length > 0 ? allData?.Document?.map((item) => (
                                                <FolderTreeView name={item.folderName} item={item}>
                                                    {item?.files?.map((file) => (
                                                        <FolderTreeView download={download} data={file} name={file.fileName} isFile from="lead" />
                                                    ))}
                                                </FolderTreeView>
                                            )) : <Text> No Documents Found</Text>}
                                        </VStack>
                                    </Card>
                                </GridItem>
                            </TabPanel>

                        </TabPanels >
                    </Tabs >
                    {(user.role === 'superAdmin' || (permission?.update || permission?.delete)) && <Card mt={3}>
                        <Grid templateColumns="repeat(6, 1fr)" gap={1}>
                            <GridItem colStart={6} >
                                <Flex justifyContent={"right"}>
                                    {(user.role === 'superAdmin' || permission?.update) ? <Button size='sm' onClick={() => setEdit(true)} leftIcon={<EditIcon />} mr={2.5} variant="outline" colorScheme="green">Edit</Button> : ''}
                                    {(user.role === 'superAdmin' || permission?.delete) ? <Button size='sm' style={{ background: 'red.800' }} onClick={() => setDelete(true)} leftIcon={<DeleteIcon />} colorScheme="red" >Delete</Button> : ''}
                                </Flex>
                            </GridItem>
                        </Grid>
                    </Card>
                    }
                </>
            }
        </>
    );
};

export default View;<|MERGE_RESOLUTION|>--- conflicted
+++ resolved
@@ -131,11 +131,7 @@
     }
 
     const fetchCustomData = async () => {
-<<<<<<< HEAD
-        const response = await getApi('api/custom-field?moduleName=lead')
-=======
         const response = await getApi('api/custom-field?moduleName=Lead')
->>>>>>> f8459b3f
         setLeadData(response.data)
     }
 
@@ -176,11 +172,7 @@
                             <GridItem  >
                                 <Flex justifyContent={"right"}>
                                     <Menu>
-<<<<<<< HEAD
                                         {(user.role === 'superAdmin' || (permission?.create || permission?.update || permission?.delete)) && <MenuButton size="sm" variant="outline" colorScheme='blackAlpha' mr={2.5} as={Button} rightIcon={<ChevronDownIcon />}>
-=======
-                                        {(user.role === 'superAdmin' || (permission?.create || permission?.update || permission?.delete)) && <MenuButton size="sm" variant="outline" colorScheme='blackAlpha' va mr={2.5} as={Button} rightIcon={<ChevronDownIcon />}>
->>>>>>> f8459b3f
                                             Actions
                                         </MenuButton>}
                                         <MenuDivider />
@@ -391,19 +383,12 @@
                                         <Grid templateColumns={'repeat(12, 1fr)'} gap={4}>
                                             {emailAccess?.view && <GridItem colSpan={{ base: 6 }}>
                                                 <Card >
-<<<<<<< HEAD
                                                     {/* {(allData?.Email && allData?.Email?.length > 0) ?
                                                         <ColumnsTable fetchData={fetchData} emailAccess={emailAccess} columnsData={columnsDataColumns} lead='true' tableData={showEmail ? allData.Email : [allData.Email[0]]} title={'Email '} />
                                                         : emailAccess?.create && <Button size="sm" onClick={() => setAddEmailHistory(true)} leftIcon={<BsFillSendFill />} colorScheme="gray" bg={buttonbg} >Send Email </Button>} */}
                                                     <ColumnsTable fetchData={fetchData} emailAccess={emailAccess} columnsData={columnsDataColumns} lead='true' tableData={showEmail ? allData.Email : allData?.Email?.length > 0 ? [allData.Email[0]] : []} title={'Email '} />
 
                                                     <AddEmailHistory fetchData={fetchData} isOpen={addEmailHistory} onClose={setAddEmailHistory} data={data?.contact} setAction={setAction} lead='true' id={param.id} />
-=======
-                                                    {(allData?.Email && allData?.Email?.length > 0) ?
-                                                        <ColumnsTable fetchData={fetchData} emailAccess={emailAccess} columnsData={columnsDataColumns} lead='true' tableData={showEmail ? allData.Email : [allData.Email[0]]} title={'Email '} />
-                                                        : emailAccess?.createmon && <Button size="sm" onClick={() => setAddEmailHistory(true)} leftIcon={<BsFillSendFill />} colorScheme="gray" >Send Email </Button>}
-                                                    <AddEmailHistory fetchData={fetchData} isOpen={addEmailHistory} onClose={setAddEmailHistory} data={data?.contact} lead='true' id={param.id} />
->>>>>>> f8459b3f
                                                     {allData.Email?.length > 1 &&
                                                         <div style={{ display: "flex", justifyContent: "end" }}>
                                                             <Button size="sm" colorScheme="brand" variant="outline" display="flex" justifyContant="end" onClick={() => showEmail ? setShowEmail(false) : setShowEmail(true)}>{showEmail ? "Show less" : "Show more"}</Button>
@@ -412,12 +397,8 @@
                                             </GridItem>}
                                             {callAccess?.view && <GridItem colSpan={{ base: 6 }}>
                                                 <Card>
-<<<<<<< HEAD
                                                     <PhoneCall callAccess={callAccess} fetchData={fetchData} columnsData={columnsDataColumns} lead='true' tableData={showCall ? allData?.phoneCall : allData?.phoneCall?.length > 0 ? [allData?.phoneCall[0]] : []} title={'Call '} />
                                                     {/* {allData?.phoneCall?.length > 0 ? <PhoneCall callAccess={callAccess} fetchData={fetchData} columnsData={columnsDataColumns} lead='true' tableData={showCall ? allData?.phoneCall : [allData?.phoneCall[0]]} title={'Call '} /> : callAccess?.create && <Button size="sm" onClick={() => setAddPhoneCall(true)} leftIcon={<BsFillTelephoneFill />} colorScheme="gray" bg={buttonbg} > Call </Button>} */}
-=======
-                                                    {allData?.phoneCall?.length > 0 ? <PhoneCall callAccess={callAccess} fetchData={fetchData} columnsData={columnsDataColumns} lead='true' tableData={showCall ? allData?.phoneCall : [allData?.phoneCall[0]]} title={'Call '} /> : callAccess?.create && <Button size="sm" onClick={() => setAddPhoneCall(true)} leftIcon={<BsFillTelephoneFill />} colorScheme="gray" > Call </Button>}
->>>>>>> f8459b3f
                                                     {allData?.phoneCall?.lenght > 1 && <div style={{ display: "flex", justifyContent: "end" }}>
                                                         <Button size="sm" colorScheme="brand" variant="outline" display="flex" justifyContant="end" onClick={() => showCall ? setShowCall(false) : setShowCall(true)}>{showCall ? "Show less" : "Show more"}</Button>
                                                     </div>}
@@ -426,12 +407,8 @@
                                             </GridItem>}
                                             {taskAccess?.view && <GridItem colSpan={{ base: 6 }}>
                                                 <Card>
-<<<<<<< HEAD
                                                     <TaskColumnsTable fetchData={fetchData} columnsData={taskColumns} lead='true' tableData={showTasks ? allData?.task : allData?.task?.length > 0 ? [allData?.task[0]] : []} title={'Task '} action={action} setAction={setAction} access={taskAccess} />
                                                     {/* {allData?.task?.length > 0 ? <TaskColumnsTable fetchData={fetchData} columnsData={taskColumns} lead='true' tableData={showTasks ? allData?.task : [allData?.task[0]]} title={'Task '} action={action} setAction={setAction} access={taskAccess} /> : taskAccess?.create && <Button size="sm" onClick={() => setTaskModel(true)} leftIcon={<AddIcon />} colorScheme="gray" bg={buttonbg}>Create Task</Button>} */}
-=======
-                                                    {allData?.task?.length > 0 ? <TaskColumnsTable fetchData={fetchData} columnsData={taskColumns} lead='true' tableData={showTasks ? allData?.task : [allData?.task[0]]} title={'Task '} action={action} setAction={setAction} access={taskAccess} /> : taskAccess?.create && <Button size="sm" onClick={() => setTaskModel(true)} leftIcon={<AddIcon />} colorScheme="gray" >Create Task</Button>}
->>>>>>> f8459b3f
                                                     {
                                                         allData?.task?.length > 1 && <div style={{ display: "flex", justifyContent: "end" }}>
                                                             <Button size="sm" colorScheme="brand" variant="outline" display="flex" justifyContant="end" onClick={() => showTasks ? setShowTasks(false) : setShowTasks(true)}>{showTasks ? "Show less" : "Show more"}</Button>
@@ -442,12 +419,8 @@
                                             {
                                                 meetingAccess?.view && <GridItem colSpan={{ base: 6 }}>
                                                     <Card>
-<<<<<<< HEAD
                                                         <MeetingColumnsTable fetchData={fetchData} columnsData={MeetingColumns} lead='true' tableData={showMeetings ? allData?.meeting : allData?.meeting?.length > 0 ? [allData?.meeting[0]] : []} title={'Meeting '} action={action} setAction={setAction} access={meetingAccess} />
                                                         {/* {allData?.meeting?.length > 0 ? <MeetingColumnsTable fetchData={fetchData} columnsData={MeetingColumns} lead='true' tableData={showMeetings ? allData?.meeting : [allData?.meeting[0]]} title={'Meeting '} action={action} setAction={setAction} access={meetingAccess} /> : meetingAccess?.create && <Button size="sm" onClick={() => setMeeting(true)} leftIcon={<SiGooglemeet />} colorScheme="gray" bg={buttonbg}>Add Meeting </Button>} */}
-=======
-                                                        {allData?.meeting?.length > 0 ? <MeetingColumnsTable fetchData={fetchData} columnsData={MeetingColumns} lead='true' tableData={showMeetings ? allData?.meeting : [allData?.meeting[0]]} title={'Meeting '} action={action} setAction={setAction} access={meetingAccess} /> : meetingAccess?.create && <Button size="sm" onClick={() => setMeeting(true)} leftIcon={<SiGooglemeet />} colorScheme="gray" >Add Meeting </Button>}
->>>>>>> f8459b3f
                                                         {
                                                             allData?.meeting?.length > 1 && <div style={{ display: "flex", justifyContent: "end" }}>
                                                                 <Button size="sm" colorScheme="brand" variant="outline" display="flex" justifyContant="end" onClick={() => showMeetings ? setShowMeetings(false) : setShowMeetings(true)}>{showMeetings ? "Show less" : "Show more"}</Button>
