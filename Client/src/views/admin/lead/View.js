--- conflicted
+++ resolved
@@ -49,10 +49,7 @@
     const user = JSON.parse(localStorage.getItem("user"));
 
     const buttonbg = useColorModeValue("gray.200", "white");
-<<<<<<< HEAD
-=======
     const textColor = useColorModeValue("gray.500", "white");
->>>>>>> 2e557834
 
     const [data, setData] = useState()
     const [allData, setAllData] = useState([])
@@ -181,13 +178,8 @@
                                         </MenuButton>}
                                         <MenuDivider />
                                         <MenuList minWidth={2}>
-<<<<<<< HEAD
-                                            {(user.role === 'superAdmin' || permission?.create) && <MenuItem color={'blue'} onClick={() => onOpen()} icon={<AddIcon />}>Add</MenuItem>}
-                                            {(user.role === 'superAdmin' || permission?.update) && <MenuItem onClick={() => setEdit(true)} icon={<EditIcon />}>Edit</MenuItem>}
-=======
                                             {(user.role === 'superAdmin' || permission?.create) && <MenuItem color={'blue'} onClick={() => onOpen()} alignItems={"start"} icon={<AddIcon />}>Add</MenuItem>}
                                             {(user.role === 'superAdmin' || permission?.update) && <MenuItem onClick={() => setEdit(true)} alignItems={"start"} icon={<EditIcon />}>Edit</MenuItem>}
->>>>>>> 2e557834
                                             {(user.role === 'superAdmin' || permission?.delete) && <>
                                                 <MenuDivider />
                                                 <MenuItem alignItems={"start"} color={'red'} onClick={() => setDelete(true)} icon={<DeleteIcon />}>Delete</MenuItem>
@@ -406,13 +398,8 @@
                                                     <AddPhoneCall fetchData={fetchData} isOpen={addPhoneCall} onClose={setAddPhoneCall} setAction={setAction} data={data?.contact} id={param.id} lead='true' />
                                                 </Card>
                                             </GridItem>}
-<<<<<<< HEAD
-                                            {taskAccess?.view && <GridItem colSpan={{ base: 6 }}>
-                                                <Card>
-=======
                                             {taskAccess?.view && <GridItem colSpan={{ base: 12, md: 6 }}>
                                                 <Card >
->>>>>>> 2e557834
                                                     <TaskColumnsTable fetchData={fetchData} columnsData={taskColumns} lead='true' tableData={showTasks ? allData?.task : allData?.task?.length > 0 ? [allData?.task[0]] : []} title={'Task '} action={action} setAction={setAction} access={taskAccess} />
                                                     {/* {allData?.task?.length > 0 ? <TaskColumnsTable fetchData={fetchData} columnsData={taskColumns} lead='true' tableData={showTasks ? allData?.task : [allData?.task[0]]} title={'Task '} action={action} setAction={setAction} access={taskAccess} /> : taskAccess?.create && <Button size="sm" onClick={() => setTaskModel(true)} leftIcon={<AddIcon />} colorScheme="gray" bg={buttonbg}>Create Task</Button>} */}
                                                     {
