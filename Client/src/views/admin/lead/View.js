import { AddIcon, ChevronDownIcon, DeleteIcon, EditIcon } from "@chakra-ui/icons";
import {
    Box, Button, Flex, Grid, GridItem, Heading, Menu, MenuButton, MenuDivider, MenuItem, MenuList,
    Tab,
    TabList,
    TabPanel,
    TabPanels,
    Tabs,
    Text,
    VStack,
    useDisclosure,
} from "@chakra-ui/react";
import FolderTreeView from 'components/FolderTreeView/folderTreeView';
import Card from "components/card/Card";
import { HSeparator } from "components/separator/Separator";
import Spinner from "components/spinner/Spinner";
import { constant } from "constant";
import moment from "moment/moment";
import { useEffect, useState } from "react";
import { BsFillSendFill, BsFillTelephoneFill } from "react-icons/bs";
import { IoIosArrowBack } from "react-icons/io";
import { SiGooglemeet } from "react-icons/si";
import { Link, useParams } from "react-router-dom";
import { toast } from "react-toastify";
import { getApi } from "services/api";
import ColumnsTable from "../contact/components/ColumnsTable";
import PhoneCall from "../contact/components/phonCall";
import AddEmailHistory from "../emailHistory/components/AddEmail";
import AddMeeting from "../meeting/components/Addmeeting";
import MeetingTable from "../meeting/components/CheckTable";
import AddPhoneCall from "../phoneCall/components/AddPhoneCall";
import TaskTable from "../task/components/CheckTable.js";
import AddTask from "../task/components/addTask";
import Add from "./Add";
import Delete from "./Delete";
import Edit from "./Edit";
import { fetchRoles } from "../../../redux/roleSlice";
import { useDispatch, useSelector } from "react-redux";
import { HasAccess } from "../../../redux/accessUtils";


const View = () => {

    const param = useParams()

    const user = JSON.parse(localStorage.getItem("user"));

    const [data, setData] = useState()
    const [allData, setAllData] = useState([])
    const { isOpen, onOpen, onClose } = useDisclosure()
    const [edit, setEdit] = useState(false);
    const [deleteModel, setDelete] = useState(false);
    const [isLoding, setIsLoding] = useState(false)
    const [taskModel, setTaskModel] = useState(false);
    const [addMeeting, setMeeting] = useState(false);
    const [showEmail, setShowEmail] = useState(false);
    const [showCall, setShowCall] = useState(false);
    const [showTasks, setShowTasks] = useState(false);
    const [showMeetings, setShowMeetings] = useState(false);
    const [action, setAction] = useState(false)
    const size = "lg";

    const [addEmailHistory, setAddEmailHistory] = useState(false);
    const [addPhoneCall, setAddPhoneCall] = useState(false);


    const permission = HasAccess('lead');

    const columnsDataColumns = [
        { Header: "sender", accessor: "senderName", },
        { Header: "recipient", accessor: "createByName", },
        { Header: "time stamp", accessor: "timestamp", },
        { Header: "Created", accessor: "createBy", },
    ];

    const textColumnsDataColumns = [
        { Header: "sender", accessor: "senderName", },
        { Header: "recipient", accessor: "to", },
        { Header: "time stamp", accessor: "timestamp", },
        { Header: "Created", accessor: "createBy", },
    ];

    const MeetingColumns = [
        { Header: "#", accessor: "_id", isSortable: false, width: 10 },
        { Header: 'agenda', accessor: 'agenda' },
        { Header: "date Time", accessor: "dateTime", },
        { Header: "times tamp", accessor: "timestamp", },
        { Header: "create By", accessor: "createdByName", },
    ];
    const taskColumns = [
        { Header: "#", accessor: "_id", isSortable: false, width: 5 },
        { Header: 'Title', accessor: 'title' },
        { Header: "Category", accessor: "category", },
        { Header: "Assignment To", accessor: "assignmentToName", },
        { Header: "Start Date", accessor: "start", },
        { Header: "End Date", accessor: "end", },
    ];

    const download = async (data) => {
        if (data) {
            let result = await getApi(`api/document/download/`, data)
            if (result && result.status === 200) {
                window.open(`${constant.baseUrl}api/document/download/${data}`)
                toast.success('file Download successful')
            } else if (result && result.response.status === 404) {
                toast.error('file Not Found')
            }
        }
    }

    const fetchData = async () => {
        setIsLoding(true)
        let response = await getApi('api/lead/view/', param.id)
        setData(response.data?.lead);
        setAllData(response.data);
        setIsLoding(false)
    }
    useEffect(() => {
        fetchData()
    }, [edit, addEmailHistory, addPhoneCall])

    function toCamelCase(text) {
        return text?.replace(/([a-z])([A-Z])/g, '$1 $2');
    }
    return (
        <>
            <Add isOpen={isOpen} size={size} onClose={onClose} setAction={setAction} />
            <Edit isOpen={edit} size={size} onClose={setEdit} setAction={setAction} />
            <Delete isOpen={deleteModel} onClose={setDelete} method='one' url='api/lead/delete/' id={param.id} setAction={setAction} />

            {isLoding ?
                <Flex justifyContent={'center'} alignItems={'center'} width="100%" >
                    <Spinner />
                </Flex> :
                <>
                    <Tabs >
                        <Grid templateColumns="repeat(3, 1fr)" mb={3} gap={1}>
                            <GridItem colSpan={2}>
                                <TabList sx={{
                                    border: "none",
                                    '& button:focus': { boxShadow: 'none', },
                                    '& button': {
                                        margin: "0 5px", border: '2px solid #8080803d', borderTopLeftRadius: "10px", borderTopRightRadius: "10px", borderBottom: 0
                                    },
                                    '& button[aria-selected="true"]': {
                                        border: "2px solid brand.200", borderBottom: 0
                                    },
                                }} >
                                    <Tab >Information</Tab>
                                    <Tab>Activity</Tab>
                                    <Tab>Document</Tab>
                                </TabList>

                            </GridItem>
                            <GridItem  >
                                <Flex justifyContent={"right"}>
                                    <Menu>
                                        {(permission?.create || permission?.update || permission?.delete) && <MenuButton variant="outline" colorScheme='blackAlpha' va mr={2.5} as={Button} rightIcon={<ChevronDownIcon />}>
                                            Actions
                                        </MenuButton>}
                                        <MenuDivider />
                                        <MenuList>
<<<<<<< HEAD
                                            <MenuItem onClick={() => onOpen()} icon={<AddIcon />}>Add</MenuItem>
                                            <MenuItem color={'green'} onClick={() => setEdit(true)} icon={<EditIcon />}>Edit</MenuItem>
                                            <MenuDivider />
                                            <MenuItem color={'red'} onClick={() => setDelete(true)} icon={<DeleteIcon />}>Delete</MenuItem>
=======
                                            {permission?.create && <MenuItem onClick={() => onOpen()} icon={<AddIcon />}>Add</MenuItem>}
                                            {permission?.update && <MenuItem onClick={() => setEdit(true)} icon={<EditIcon />}>Edit</MenuItem>}
                                            {permission?.delete && <>
                                                <MenuDivider /> <MenuItem onClick={() => setDelete(true)} icon={<DeleteIcon />}>Delete</MenuItem>
                                            </>}
>>>>>>> cb9f0908
                                        </MenuList>
                                    </Menu>
                                    <Link to="/lead">
                                        <Button leftIcon={<IoIosArrowBack />} variant="brand">
                                            Back
                                        </Button>
                                    </Link>
                                </Flex>
                            </GridItem>
                        </Grid>

                        <TabPanels>
                            <TabPanel pt={4} p={0}>
                                <Grid templateColumns="repeat(12, 1fr)" gap={3}>
                                    <GridItem colSpan={{ base: 12, md: 6 }}>
                                        <Card >
                                            <Grid templateColumns="repeat(12, 1fr)" gap={4}>
                                                <GridItem colSpan={12}>
                                                    <Box>
                                                        <Heading size="md" mb={3}>
                                                            Basic Lead Information
                                                        </Heading>
                                                        <HSeparator />
                                                    </Box>
                                                </GridItem>
                                                <GridItem colSpan={{ base: 12, md: 6 }} >
                                                    <Text color={'blackAlpha.900'} fontSize="sm" fontWeight="bold"> Lead Name</Text>
                                                    <Text>{data?.leadName ? data?.leadName : 'N/A'}</Text>
                                                </GridItem>
                                                <GridItem colSpan={{ base: 12, md: 6 }} >
                                                    <Text color={'blackAlpha.900'} fontSize="sm" fontWeight="bold"> Lead Email</Text>
                                                    <Text>{data?.leadEmail ? data?.leadEmail : 'N/A'}</Text>
                                                </GridItem>
                                                <GridItem colSpan={{ base: 12, md: 6 }} >
                                                    <Text color={'blackAlpha.900'} fontSize="sm" fontWeight="bold"> Lead Phone Number</Text>
                                                    <Text>{data?.leadPhoneNumber ? data?.leadPhoneNumber : 'N/A'}</Text>
                                                </GridItem>
                                                <GridItem colSpan={{ base: 12, md: 6 }} >
                                                    <Text color={'blackAlpha.900'} fontSize="sm" fontWeight="bold"> Lead Address</Text>
                                                    <Text>{data?.leadAddress ? data?.leadAddress : 'N/A'}</Text>
                                                </GridItem>
                                            </Grid>
                                        </Card>
                                    </GridItem>
                                    <GridItem colSpan={{ base: 12, md: 6 }}>
                                        <Card >
                                            <Grid templateColumns="repeat(12, 1fr)" gap={4}>
                                                <GridItem colSpan={12}>
                                                    <Box>
                                                        <Heading size="md" mb={3}>
                                                            Lead Dates and Follow-up
                                                        </Heading>
                                                        <HSeparator />
                                                    </Box>
                                                </GridItem>
                                                <GridItem colSpan={{ base: 12, md: 6 }} >
                                                    <Text color={'blackAlpha.900'} fontSize="sm" fontWeight="bold"> Lead FollowUp Status </Text>
                                                    <Text>{data?.leadFollowUpStatus ? data?.leadFollowUpStatus : 'N/A'}</Text>
                                                </GridItem>
                                                <GridItem colSpan={{ base: 12, md: 6 }} >
                                                    <Text color={'blackAlpha.900'} fontSize="sm" fontWeight="bold"> Lead Creation Date </Text>
                                                    <Text>{moment(data?.leadCreationDate).format('L')}</Text>
                                                </GridItem>
                                                <GridItem colSpan={{ base: 12, md: 6 }} >
                                                    <Text color={'blackAlpha.900'} fontSize="sm" fontWeight="bold"> Lead Conversion Date </Text>
                                                    <Text>{moment(data?.leadConversionDate).format('L')}</Text>
                                                </GridItem>
                                                <GridItem colSpan={{ base: 12, md: 6 }} >
                                                    <Text color={'blackAlpha.900'} fontSize="sm" fontWeight="bold">  Lead FollowUp Date </Text>
                                                    <Text>{moment(data?.leadFollowUpDate).format('L')}</Text>
                                                </GridItem>
                                            </Grid>
                                        </Card>
                                    </GridItem>
                                    <GridItem colSpan={{ base: 12, sm: 6, md: 4 }}>
                                        <Card >
                                            <Grid templateColumns="repeat(12, 1fr)" gap={4}>
                                                <GridItem colSpan={12}>
                                                    <Box>
                                                        <Heading size="md" mb={3}>
                                                            Lead Source and Details
                                                        </Heading>
                                                        <HSeparator />
                                                    </Box>
                                                </GridItem>
                                                <GridItem colSpan={{ base: 12, md: 6 }} >
                                                    <Text color={'blackAlpha.900'} fontSize="sm" fontWeight="bold"> Lead Source </Text>
                                                    <Text>{data?.leadSource ? data?.leadSource : 'N/A'}</Text>
                                                </GridItem>
                                                <GridItem colSpan={{ base: 12, md: 6 }} >
                                                    <Text color={'blackAlpha.900'} fontSize="sm" fontWeight="bold"> Lead Status </Text>
                                                    <Text textTransform={'capitalize'}>{data?.leadStatus ? toCamelCase(data?.leadStatus) : 'N/A'}</Text>
                                                </GridItem>
                                                <GridItem colSpan={{ base: 12, md: 6 }} >
                                                    <Text color={'blackAlpha.900'} fontSize="sm" fontWeight="bold"> Lead Source Details </Text>
                                                    <Text>{data?.leadSourceDetails ? data?.leadSourceDetails : 'N/A'}</Text>
                                                </GridItem>
                                                <GridItem colSpan={{ base: 12, md: 6 }} >
                                                    <Text color={'blackAlpha.900'} fontSize="sm" fontWeight="bold"> Lead Campaign </Text>
                                                    <Text>{data?.leadCampaign ? data?.leadCampaign : 'N/A'}</Text>
                                                </GridItem>
                                                <GridItem colSpan={{ base: 12, md: 6 }} >
                                                    <Text color={'blackAlpha.900'} fontSize="sm" fontWeight="bold"> Lead Source Channel </Text>
                                                    <Text>{data?.leadSourceChannel ? data?.leadSourceChannel : 'N/A'}</Text>
                                                </GridItem>
                                                <GridItem colSpan={{ base: 12, md: 6 }} >
                                                    <Text color={'blackAlpha.900'} fontSize="sm" fontWeight="bold"> Lead Source Medium </Text>
                                                    <Text>{data?.leadSourceMedium ? data?.leadSourceMedium : 'N/A'}</Text>
                                                </GridItem>
                                                <GridItem colSpan={{ base: 12, md: 6 }} >
                                                    <Text color={'blackAlpha.900'} fontSize="sm" fontWeight="bold"> Lead Source Campaign </Text>
                                                    <Text>{data?.leadSourceCampaign ? data?.leadSourceCampaign : 'N/A'}</Text>
                                                </GridItem>
                                                <GridItem colSpan={{ base: 12, md: 6 }} >
                                                    <Text color={'blackAlpha.900'} fontSize="sm" fontWeight="bold"> Lead Source Referral </Text>
                                                    <Text>{data?.leadSourceReferral ? data?.leadSourceReferral : 'N/A'}</Text>
                                                </GridItem>
                                            </Grid>
                                        </Card>
                                    </GridItem>
                                    <GridItem colSpan={{ base: 12, sm: 6, md: 4 }}>
                                        <Card >
                                            <Grid templateColumns="repeat(12, 1fr)" gap={4}>
                                                <GridItem colSpan={12}>
                                                    <Box>
                                                        <Heading size="md" mb={3}>
                                                            Lead Assignment and Ownership
                                                        </Heading>
                                                        <HSeparator />
                                                    </Box>
                                                </GridItem>
                                                <GridItem colSpan={{ base: 12, md: 6 }} >
                                                    <Text color={'blackAlpha.900'} fontSize="sm" fontWeight="bold"> Lead Assigned Agent</Text>
                                                    <Text>{data?.leadAssignedAgent ? data?.leadAssignedAgent : 'N/A'}</Text>
                                                </GridItem>
                                                <GridItem colSpan={{ base: 12, md: 6 }} >
                                                    <Text color={'blackAlpha.900'} fontSize="sm" fontWeight="bold"> Lead Assigned Agent</Text>
                                                    <Text>{data?.leadAssignedAgent ? data?.leadAssignedAgent : 'N/A'}</Text>
                                                </GridItem>
                                                <GridItem colSpan={{ base: 12 }} >
                                                    <Text color={'blackAlpha.900'} fontSize="sm" fontWeight="bold"> Lead Communication Preferences</Text>
                                                    <Text>{data?.leadCommunicationPreferences ? data?.leadCommunicationPreferences : 'N/A'}</Text>
                                                </GridItem>
                                            </Grid>
                                        </Card>
                                    </GridItem>
                                    <GridItem colSpan={{ base: 12, sm: 12, md: 4 }}>
                                        <Card >
                                            <Grid templateColumns="repeat(12, 1fr)" gap={4}>
                                                <GridItem colSpan={12}>
                                                    <Box>
                                                        <Heading size="md" mb={3}>
                                                            Lead Scoring and Nurturing
                                                        </Heading>
                                                        <HSeparator />
                                                    </Box>
                                                </GridItem>
                                                <GridItem colSpan={{ base: 12, md: 6 }} >
                                                    <Text color={'blackAlpha.900'} fontSize="sm" fontWeight="bold"> Lead Score </Text>
                                                    <Text>{data?.leadScore ? data?.leadScore : 'N/A'}</Text>
                                                </GridItem>
                                                <GridItem colSpan={{ base: 12, md: 6 }} >
                                                    <Text color={'blackAlpha.900'} fontSize="sm" fontWeight="bold"> Lead Nurturing Workflow </Text>
                                                    <Text>{data?.leadNurturingWorkflow ? data?.leadNurturingWorkflow : 'N/A'}</Text>
                                                </GridItem>
                                                <GridItem colSpan={{ base: 12, md: 6 }} >
                                                    <Text color={'blackAlpha.900'} fontSize="sm" fontWeight="bold"> Lead Engagement Level </Text>
                                                    <Text>{data?.leadEngagementLevel ? data?.leadEngagementLevel : 'N/A'}</Text>
                                                </GridItem>
                                                <GridItem colSpan={{ base: 12, md: 6 }} >
                                                    <Text color={'blackAlpha.900'} fontSize="sm" fontWeight="bold"> Lead Conversion Rate </Text>
                                                    <Text>{data?.leadConversionRate ? data?.leadConversionRate : 'N/A'}</Text>
                                                </GridItem>
                                                <GridItem colSpan={{ base: 12, md: 6 }} >
                                                    <Text color={'blackAlpha.900'} fontSize="sm" fontWeight="bold"> Lead Nurturing Stage </Text>
                                                    <Text>{data?.leadNurturingStage ? data?.leadNurturingStage : 'N/A'}</Text>
                                                </GridItem>
                                                <GridItem colSpan={{ base: 12, md: 6 }} >
                                                    <Text color={'blackAlpha.900'} fontSize="sm" fontWeight="bold"> Lead Next Action </Text>
                                                    <Text>{data?.leadNextAction ? data?.leadNextAction : 'N/A'}</Text>
                                                </GridItem>
                                            </Grid>
                                        </Card>
                                    </GridItem>
                                </Grid>
                            </TabPanel>
                            <TabPanel pt={4} p={0}>
                                <GridItem colSpan={{ base: 4 }} >
                                    <Grid overflow={'hidden'} templateColumns={{ base: "1fr" }} gap={4}>
                                        <GridItem colSpan={2}>
                                            <Box>
                                                <Heading size="md" mb={3}>
                                                    Communication
                                                </Heading>
                                                <HSeparator />
                                            </Box>
                                        </GridItem>
                                        <Grid templateColumns={'repeat(12, 1fr)'} gap={4}>
                                            <GridItem colSpan={{ base: 6 }}>
                                                <Card >
                                                    {allData?.Email && allData?.Email?.length ?
                                                        <ColumnsTable fetchData={fetchData} columnsData={columnsDataColumns} lead='true' tableData={showEmail ? allData.Email : [allData.Email[0]]} title={'Email '} />
                                                        : <Button onClick={() => setAddEmailHistory(true)} leftIcon={<BsFillSendFill />} colorScheme="gray" >Send Email </Button>}
                                                    <AddEmailHistory fetchData={fetchData} isOpen={addEmailHistory} onClose={setAddEmailHistory} data={data?.contact} lead='true' id={param.id} />
                                                    {allData.Email?.length > 1 &&
                                                        <div style={{ display: "flex", justifyContent: "end" }}>
                                                            <Button colorScheme="brand" variant="outline" display="flex" justifyContant="end" onClick={() => showEmail ? setShowEmail(false) : setShowEmail(true)}>{showEmail ? "Show less" : "Show more"}</Button>
                                                        </div>}
                                                </Card>
                                            </GridItem>
                                            <GridItem colSpan={{ base: 6 }}>
                                                <Card >
                                                    {allData?.phoneCall?.length > 0 ? <PhoneCall fetchData={fetchData} columnsData={columnsDataColumns} lead='true' tableData={showCall ? allData?.phoneCall : [allData?.phoneCall[0]]} title={'Call '} /> : <Button onClick={() => setAddPhoneCall(true)} leftIcon={<BsFillTelephoneFill />} colorScheme="gray" > Call </Button>}
                                                    {allData?.phoneCall?.lenght > 1 && <div style={{ display: "flex", justifyContent: "end" }}>
                                                        <Button colorScheme="brand" variant="outline" display="flex" justifyContant="end" onClick={() => showCall ? setShowCall(false) : setShowCall(true)}>{showCall ? "Show less" : "Show more"}</Button>
                                                    </div>}
                                                    <AddPhoneCall fetchData={fetchData} isOpen={addPhoneCall} onClose={setAddPhoneCall} data={data?.contact} id={param.id} lead='true' />
                                                </Card>
                                            </GridItem>
                                            <GridItem colSpan={{ base: 6 }}>
                                                <Card >
                                                    {allData?.task?.length > 0 ? <TaskTable className='table-container' setTaskModel={setTaskModel} fetchData={fetchData} columnsData={taskColumns} data={showTasks ? allData?.task : [allData?.task[0]]} title={'Task '} /> : <Button onClick={() => setTaskModel(true)} leftIcon={<AddIcon />} colorScheme="gray" >Create Task</Button>}
                                                    {allData?.task?.lenght > 1 && <div style={{ display: "flex", justifyContent: "end" }}>
                                                        <Button colorScheme="brand" variant="outline" display="flex" justifyContant="end" onClick={() => showTasks ? setShowTasks(false) : setShowTasks(true)}>{showTasks ? "Show less" : "Show more"}</Button>
                                                    </div>}
                                                    <AddTask fetchData={fetchData} isOpen={taskModel} onClose={setTaskModel} from="lead" id={param.id} />
                                                </Card>
                                            </GridItem>
                                            <GridItem colSpan={{ base: 6 }}>
                                                <Card >
                                                    {allData?.meeting?.length > 0 ? <MeetingTable className='table-container' setMeeting={setMeeting} fetchData={fetchData} columnsData={MeetingColumns} data={showMeetings ? allData?.meeting : [allData?.meeting[0]]} title={'meeting '} /> : <Button onClick={() => setMeeting(true)} leftIcon={<SiGooglemeet />} colorScheme="gray" >Add Meeting </Button>}
                                                    {allData?.meeting?.lenght > 1 && <div style={{ display: "flex", justifyContent: "end" }}>
                                                        <Button colorScheme="brand" variant="outline" display="flex" justifyContant="end" onClick={() => showMeetings ? setShowMeetings(false) : setShowMeetings(true)}>{showMeetings ? "Show less" : "Show more"}</Button>
                                                    </div>}
                                                    <AddMeeting fetchData={fetchData} isOpen={addMeeting} onClose={setMeeting} from="lead" id={param.id} />
                                                </Card>
                                            </GridItem>
                                        </Grid>
                                    </Grid>
                                </GridItem>
                            </TabPanel>
                            <TabPanel pt={4} p={0}>
                                <GridItem colSpan={{ base: 4 }} >
                                    <Card minH={'50vh'} >
                                        <Heading size="lg" mb={4} >
                                            Documents
                                        </Heading>
                                        <HSeparator />
                                        <VStack mt={4} alignItems="flex-start">
                                            {allData?.Document?.length > 0 ? allData?.Document?.map((item) => (
                                                <FolderTreeView name={item.folderName} item={item}>
                                                    {item?.files?.map((file) => (
                                                        <FolderTreeView download={download} data={file} name={file.fileName} isFile from="lead" />
                                                    ))}
                                                </FolderTreeView>
                                            )) : <Text> No Documents Found</Text>}
                                        </VStack>
                                    </Card>
                                </GridItem>
                            </TabPanel>

                        </TabPanels>
                    </Tabs>
                    {permission?.update || permission?.delete && <Card mt={3}>
                        <Grid templateColumns="repeat(6, 1fr)" gap={1}>
                            <GridItem colStart={6} >
                                <Flex justifyContent={"right"}>
                                    {permission?.update ? <Button onClick={() => setEdit(true)} leftIcon={<EditIcon />} mr={2.5} variant="outline" colorScheme="green">Edit</Button> : ''}
                                    {permission?.delete ? <Button style={{ background: 'red.800' }} onClick={() => setDelete(true)} leftIcon={<DeleteIcon />} colorScheme="red" >Delete</Button> : ''}
                                </Flex>
                            </GridItem>
                        </Grid>
                    </Card>}
                </>
            }
        </>
    );
};

export default View;<|MERGE_RESOLUTION|>--- conflicted
+++ resolved
@@ -160,18 +160,12 @@
                                         </MenuButton>}
                                         <MenuDivider />
                                         <MenuList>
-<<<<<<< HEAD
-                                            <MenuItem onClick={() => onOpen()} icon={<AddIcon />}>Add</MenuItem>
-                                            <MenuItem color={'green'} onClick={() => setEdit(true)} icon={<EditIcon />}>Edit</MenuItem>
-                                            <MenuDivider />
-                                            <MenuItem color={'red'} onClick={() => setDelete(true)} icon={<DeleteIcon />}>Delete</MenuItem>
-=======
                                             {permission?.create && <MenuItem onClick={() => onOpen()} icon={<AddIcon />}>Add</MenuItem>}
-                                            {permission?.update && <MenuItem onClick={() => setEdit(true)} icon={<EditIcon />}>Edit</MenuItem>}
+                                            {permission?.update && <MenuItem color={'green'} onClick={() => setEdit(true)} icon={<EditIcon />}>Edit</MenuItem>}
                                             {permission?.delete && <>
-                                                <MenuDivider /> <MenuItem onClick={() => setDelete(true)} icon={<DeleteIcon />}>Delete</MenuItem>
+                                                <MenuDivider />
+                                                <MenuItem color={'red'} onClick={() => setDelete(true)} icon={<DeleteIcon />}>Delete</MenuItem>
                                             </>}
->>>>>>> cb9f0908
                                         </MenuList>
                                     </Menu>
                                     <Link to="/lead">
