import { AddIcon } from "@chakra-ui/icons";
import { Box, Button, Flex, FormLabel, Grid, GridItem, Input, Select, useDisclosure, Text } from '@chakra-ui/react';
import Card from "components/card/Card";
import { useFormik } from "formik";
import { useEffect, useState } from 'react';
import { getApi } from "services/api";
import CheckTable from './components/CheckTable';
import * as yup from 'yup';
import { FiUpload } from 'react-icons/fi';
import ImportModal from "./components/ImportModal";
import { HasAccess } from "../../../redux/accessUtils";

const Index = () => {
    const [columns, setColumns] = useState([]);
    const [isLoding, setIsLoding] = useState(false);
    const [data, setData] = useState([]);
    const [displaySearchData, setDisplaySearchData] = useState(false);
    const [searchedData, setSearchedData] = useState([]);
    const user = JSON.parse(localStorage.getItem("user"));

    const permission = HasAccess('lead');

    const tableColumns = [
        { Header: "#", accessor: "_id", isSortable: false, width: 10 },
        { Header: 'Name', accessor: 'leadName', width: 20 },
        { Header: "Status", accessor: "leadStatus", },
        { Header: "Email", accessor: "leadEmail", },
        { Header: "Phone Number", accessor: "leadPhoneNumber", },
        { Header: "Owner", accessor: "leadOwner", },
        { Header: "Score", accessor: "leadScore", },
        { Header: "Action", isSortable: false, center: true },
    ];
    const [dynamicColumns, setDynamicColumns] = useState([...tableColumns]);
    const [selectedColumns, setSelectedColumns] = useState([...tableColumns]);
    const [action, setAction] = useState(false)
    const { isOpen, onOpen, onClose } = useDisclosure()
    const size = "lg";

    const fetchData = async () => {
        setIsLoding(true)
        let result = await getApi(user.role === 'admin' ? 'api/lead/' : `api/lead/?createBy=${user._id}`);
        setData(result.data);
        setIsLoding(false)
    }

    useEffect(() => {
        setColumns(tableColumns)
    }, [action])

    return (
        <div>
            <Grid templateColumns="repeat(6, 1fr)" mb={3} gap={4}>
<<<<<<< HEAD
=======
                <GridItem colStart={6} textAlign={"right"}>
                    {permission?.create ? <Button onClick={() => handleClick()} leftIcon={<AddIcon />} variant="brand">Add</Button> : ''}
                    <Button leftIcon={<FiUpload />} onClick={() => setIsImportLead(true)} variant="brand" ms="4px">Import</Button>
                </GridItem>
                <GridItem colSpan={6} >
                    <Card >
                        <Grid templateColumns="repeat(12, 1fr)" mb={3} gap={2}>
                            <GridItem colSpan={{ base: 12, md: 6, lg: 4 }}>
                                <FormLabel display='flex' ms='4px' fontSize='sm' fontWeight='600' color={"#000"} mb="0" mt={2}>
                                    Lead Name
                                </FormLabel>
                                <Input
                                    fontSize='sm'
                                    onChange={handleChange} onBlur={handleBlur}
                                    value={values.leadName}
                                    name="leadName"
                                    placeholder='Enter Lead Name'
                                    fontWeight='500'
                                    borderColor={errors.leadName && touched.leadName ? "red.300" : null}
                                />
                                <Text mb='10px' color={'red'}> {errors.leadName && touched.leadName && errors.leadName}</Text>
                            </GridItem>
                            <GridItem colSpan={{ base: 12, md: 6, lg: 4 }}>
                                <FormLabel display='flex' ms='4px' fontSize='sm' fontWeight='600' color={"#000"} mb="0" mt={2}>
                                    Lead Status
                                </FormLabel>
                                <Select
                                    value={values.leadStatus}
                                    fontSize='sm'
                                    name="leadStatus"
                                    onChange={handleChange}
                                    fontWeight='500'
                                    placeholder={'Select Lead Status'}
                                    borderColor={errors.leadStatus && touched.leadStatus ? "red.300" : null}
                                >
                                    <option value='active'>active</option>
                                    <option value='pending'>pending</option>
                                    <option value='sold'>sold</option>
                                </Select>
                                <Text mb='10px' color={'red'}> {errors.leadStatus && touched.leadStatus && errors.leadStatus}</Text>
                            </GridItem>
                            <GridItem colSpan={{ base: 12, md: 12, lg: 4 }} display={"flex"} flexWrap={"wrap"} justifyContent={"space-between"} alignItems={"center"} pt={7}>
                                {searchOpen === true ?
                                    <Button onClick={() => setSearchOpen(!searchOpen)} colorScheme="gray" variant="outline"><FaAnglesUp /></Button> :
                                    <Button onClick={() => setSearchOpen(!searchOpen)} colorScheme="gray" variant="outline"> <FaAnglesDown /> </Button>
                                }
                                <span>
>>>>>>> cb9f0908

                <GridItem colSpan={6}>
<<<<<<< HEAD
                    <CheckTable
                        isLoding={isLoding}
                        columnsData={columns}
                        isOpen={isOpen}
                        setAction={setAction}
                        action={action}
                        setSearchedData={setSearchedData}
                        allData={data}
                        displaySearchData={displaySearchData}
                        tableData={displaySearchData ? searchedData : data}
                        fetchData={fetchData}
                        setDisplaySearchData={setDisplaySearchData}
                        setDynamicColumns={setDynamicColumns}
                        dynamicColumns={dynamicColumns}
                        selectedColumns={selectedColumns}
                        setSelectedColumns={setSelectedColumns}
                    />
=======
                    <CheckTable isLoding={isLoding} access={permission} columnsData={columns} isOpen={isOpen} tableData={searchedData?.length > 0 ? searchedData : data} fetchData={fetchData} />
>>>>>>> cb9f0908
                </GridItem>
            </Grid>

        </div>
    )
}

export default Index<|MERGE_RESOLUTION|>--- conflicted
+++ resolved
@@ -50,59 +50,7 @@
     return (
         <div>
             <Grid templateColumns="repeat(6, 1fr)" mb={3} gap={4}>
-<<<<<<< HEAD
-=======
-                <GridItem colStart={6} textAlign={"right"}>
-                    {permission?.create ? <Button onClick={() => handleClick()} leftIcon={<AddIcon />} variant="brand">Add</Button> : ''}
-                    <Button leftIcon={<FiUpload />} onClick={() => setIsImportLead(true)} variant="brand" ms="4px">Import</Button>
-                </GridItem>
-                <GridItem colSpan={6} >
-                    <Card >
-                        <Grid templateColumns="repeat(12, 1fr)" mb={3} gap={2}>
-                            <GridItem colSpan={{ base: 12, md: 6, lg: 4 }}>
-                                <FormLabel display='flex' ms='4px' fontSize='sm' fontWeight='600' color={"#000"} mb="0" mt={2}>
-                                    Lead Name
-                                </FormLabel>
-                                <Input
-                                    fontSize='sm'
-                                    onChange={handleChange} onBlur={handleBlur}
-                                    value={values.leadName}
-                                    name="leadName"
-                                    placeholder='Enter Lead Name'
-                                    fontWeight='500'
-                                    borderColor={errors.leadName && touched.leadName ? "red.300" : null}
-                                />
-                                <Text mb='10px' color={'red'}> {errors.leadName && touched.leadName && errors.leadName}</Text>
-                            </GridItem>
-                            <GridItem colSpan={{ base: 12, md: 6, lg: 4 }}>
-                                <FormLabel display='flex' ms='4px' fontSize='sm' fontWeight='600' color={"#000"} mb="0" mt={2}>
-                                    Lead Status
-                                </FormLabel>
-                                <Select
-                                    value={values.leadStatus}
-                                    fontSize='sm'
-                                    name="leadStatus"
-                                    onChange={handleChange}
-                                    fontWeight='500'
-                                    placeholder={'Select Lead Status'}
-                                    borderColor={errors.leadStatus && touched.leadStatus ? "red.300" : null}
-                                >
-                                    <option value='active'>active</option>
-                                    <option value='pending'>pending</option>
-                                    <option value='sold'>sold</option>
-                                </Select>
-                                <Text mb='10px' color={'red'}> {errors.leadStatus && touched.leadStatus && errors.leadStatus}</Text>
-                            </GridItem>
-                            <GridItem colSpan={{ base: 12, md: 12, lg: 4 }} display={"flex"} flexWrap={"wrap"} justifyContent={"space-between"} alignItems={"center"} pt={7}>
-                                {searchOpen === true ?
-                                    <Button onClick={() => setSearchOpen(!searchOpen)} colorScheme="gray" variant="outline"><FaAnglesUp /></Button> :
-                                    <Button onClick={() => setSearchOpen(!searchOpen)} colorScheme="gray" variant="outline"> <FaAnglesDown /> </Button>
-                                }
-                                <span>
->>>>>>> cb9f0908
-
                 <GridItem colSpan={6}>
-<<<<<<< HEAD
                     <CheckTable
                         isLoding={isLoding}
                         columnsData={columns}
@@ -118,11 +66,9 @@
                         setDynamicColumns={setDynamicColumns}
                         dynamicColumns={dynamicColumns}
                         selectedColumns={selectedColumns}
+                        access={permission}
                         setSelectedColumns={setSelectedColumns}
                     />
-=======
-                    <CheckTable isLoding={isLoding} access={permission} columnsData={columns} isOpen={isOpen} tableData={searchedData?.length > 0 ? searchedData : data} fetchData={fetchData} />
->>>>>>> cb9f0908
                 </GridItem>
             </Grid>
 
