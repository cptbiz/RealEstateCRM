--- conflicted
+++ resolved
@@ -91,13 +91,8 @@
             <Flex justify='space-between' mb='10px' align='center'>
                 <Heading size="md" mb={3}>
                     {title}  (<CountUpComponent key={data?.length} targetNumber={data?.length} />)
-<<<<<<< HEAD
-                </Text>
-                <Button size="sm" onClick={() => setMeetingModel(true)} leftIcon={<SiGooglemeet />} colorScheme="gray" bg={buttonbg}>Add Meeting </Button>
-=======
                 </Heading>
                 <Button size="sm" onClick={() => setMeetingModel(true)} leftIcon={<AddIcon />} colorScheme="gray" bg={buttonbg}>Add New </Button>
->>>>>>> 2e557834
                 <AddMeeting fetchData={fetchData} isOpen={meetingModel} onClose={setMeetingModel} from="lead" id={param.id} setAction={setAction} />
             </Flex>
             <Box overflowY={'auto'} className="table-container p0" >
