--- conflicted
+++ resolved
@@ -585,11 +585,7 @@
             </Grid>
           </ModalBody>
           <ModalFooter>
-<<<<<<< HEAD
             <Button variant="brand" size="sm" mr={2} onClick={handleSubmit} disabled={isLoding || !dirty ? true : false} >{isLoding ? <Spinner /> : 'Search'}</Button>
-=======
-            <Button colorScheme='brand' size="sm" mr={2} onClick={handleSubmit} disabled={isLoding || !dirty ? true : false} >{isLoding ? <Spinner /> : 'Search'}</Button>
->>>>>>> f012e806
             <Button variant="outline" colorScheme="red" size="sm" onClick={() => resetForm()}>Clear</Button>
           </ModalFooter>
         </ModalContent>
