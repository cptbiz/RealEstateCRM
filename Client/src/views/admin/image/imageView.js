--- conflicted
+++ resolved
@@ -8,9 +8,6 @@
 const ImageView = (props) => {
     const { data } = props;
     const [isLoding, setIsLoding] = useState(false)
-
-<<<<<<< HEAD
-
 
     const setImageData = async () => {
         try {
@@ -27,11 +24,7 @@
             setIsLoding(false)
         }
     }
-    console.log(data._id, "data._id")
-=======
-    const navigate = useNavigate()
 
->>>>>>> 422ee15d
     return (
         <div>
             <Modal onClose={props.onClose} isOpen={props.isOpen} isCentered>
