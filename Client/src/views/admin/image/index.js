import { Box, Button, Flex, Grid, GridItem, Image } from '@chakra-ui/react'
import Card from 'components/card/Card'
import React, { useEffect, useState } from 'react'
import { fetchImage } from "../../../redux/imageSlice";
import { useDispatch, useSelector } from 'react-redux'
import ImageView from './imageView';
import AddImage from './addImage';
import { getApi } from 'services/api';

const ChangeImage = () => {
    const [imageModal, setImageModal] = useState(false)
    const dispatch = useDispatch();
    const [imageview, setImageView] = useState(false)
<<<<<<< HEAD
    const [data, setData] = useState(false)
    const [isLoding, setIsLoding] = useState(false)

=======
    const [action, setAction] = useState(false)
>>>>>>> ad3da5e0
    useEffect(() => {
        dispatch(fetchImage());
    }, [dispatch]);



    const fetchData = async (selectedId) => {
        setIsLoding(true)
        let result = await getApi(`api/images/view/${selectedId}`);
        setData(result.data)
        setIsLoding(false)
    }
    const image = useSelector((state) => state?.images?.image);
    const handleViewOpen = (item) => {
        fetchData(item._id)
        setImageView(!imageview)
    }
    const handleViewClose = () => {
        setImageView(false)
    }

    return (
        <>
            <Card>
                <Flex justifyContent={'end'}>
                    <Button variant='brand' size='sm' onClick={() => setImageModal(true)}>New Image</Button>
                </Flex>
                <Card>
                    <Grid templateColumns={'repeat(12, 1fr)'} gap={5}>
                        {image?.length > 0 && image?.map((item, i) => (
                            <GridItem colSpan={{ base: 12, md: 4, lg: 3 }}>
                                <div className="imageCard">
                                    <Image src={item?.authImg} height={"200px"} width={"400px"} />
                                    <div className='imageContent'>
                                        <Button size='sm' variant="brand">Set Image</Button>
                                        <Button size='sm' variant="brand" ms={1} onClick={() => handleViewOpen(item)}>View</Button>
                                    </div>
                                </div>
                            </GridItem>
                        ))}
                    </Grid>
                </Card>
            </Card>

            <ImageView isOpen={imageview}
                onClose={handleViewClose}
                image={image}
                // fetchData={fetchData}
                data={data}
            />
            <AddImage imageModal={imageModal} setAction={setAction} setImageModal={setImageModal} fetchData={fetchImage} />
        </>
    )
}

export default ChangeImage<|MERGE_RESOLUTION|>--- conflicted
+++ resolved
@@ -11,18 +11,12 @@
     const [imageModal, setImageModal] = useState(false)
     const dispatch = useDispatch();
     const [imageview, setImageView] = useState(false)
-<<<<<<< HEAD
     const [data, setData] = useState(false)
     const [isLoding, setIsLoding] = useState(false)
 
-=======
-    const [action, setAction] = useState(false)
->>>>>>> ad3da5e0
     useEffect(() => {
         dispatch(fetchImage());
     }, [dispatch]);
-
-
 
     const fetchData = async (selectedId) => {
         setIsLoding(true)
