--- conflicted
+++ resolved
@@ -147,13 +147,8 @@
                     <Spinner />
                 </Flex> : <>
                     <Tabs >
-<<<<<<< HEAD
-                        <Grid templateColumns="repeat(3, 1fr)" mb={3} gap={1}>
-                            <GridItem colSpan={2}>
-=======
                         <Grid templateColumns="repeat(12, 1fr)" mb={3} gap={1}>
                             <GridItem colSpan={{ base: 12, md: 6 }}>
->>>>>>> 2e557834
                                 <TabList sx={{
                                     width: '100%',
                                     overflowX: 'auto',
@@ -181,13 +176,8 @@
                                         </MenuButton>}
                                         <MenuDivider />
                                         <MenuList minWidth={2}>
-<<<<<<< HEAD
-                                            {(user.role === 'superAdmin' || permission?.create) && <MenuItem onClick={() => onOpen()} color={'blue'} icon={<AddIcon />}>Add</MenuItem>}
-                                            {(user.role === 'superAdmin' || permission?.update) && <MenuItem onClick={() => setEdit(true)} icon={<EditIcon />}>Edit</MenuItem>}
-=======
                                             {(user.role === 'superAdmin' || permission?.create) && <MenuItem alignItems={'start'} onClick={() => onOpen()} color={'blue'} icon={<AddIcon />}>Add</MenuItem>}
                                             {(user.role === 'superAdmin' || permission?.update) && <MenuItem alignItems={'start'} onClick={() => setEdit(true)} icon={<EditIcon />}>Edit</MenuItem>}
->>>>>>> 2e557834
                                             {(user.role === 'superAdmin' || permission?.delete) &&
                                                 <>
                                                     <MenuDivider />
@@ -548,11 +538,7 @@
                                                     </div>}
                                                 </Card>
                                             </GridItem>}
-<<<<<<< HEAD
-                                            {taskAccess?.view && <GridItem colSpan={{ base: 12, sm: 6 }}>
-=======
                                             {taskAccess?.view && <GridItem colSpan={{ base: 12, md: 6 }}>
->>>>>>> 2e557834
                                                 <Card overflow={'scroll'}><TaskColumnsTable fetchData={fetchData} columnsData={taskColumns} tableData={showTasks ? allData?.task : allData?.task?.length > 0 ? [allData?.task[0]] : []} title={'Task '} action={action} setAction={setAction} access={taskAccess} />
                                                     {/* {allData?.task?.length > 0 ? <TaskColumnsTable fetchData={fetchData} columnsData={taskColumns} tableData={showTasks ? allData?.task : [allData?.task[0]]} title={'Task '} action={action} setAction={setAction} access={taskAccess} /> : taskAccess?.create && <Button onClick={() => setTaskModel(true)} leftIcon={<AddIcon />} colorScheme="gray" size='sm'>Create Task</Button>} */}
                                                     <AddTask fetchData={fetchData} isOpen={taskModel} onClose={setTaskModel} from="contact" id={param.id} />
@@ -561,11 +547,7 @@
                                                     </div>}
                                                 </Card>
                                             </GridItem>}
-<<<<<<< HEAD
-                                            {meetingAccess?.view && <GridItem colSpan={{ base: 12, sm: 6 }}>
-=======
                                             {meetingAccess?.view && <GridItem colSpan={{ base: 12, md: 6 }}>
->>>>>>> 2e557834
                                                 <Card overflow={'scroll'}>
                                                     <MeetingColumnsTable fetchData={fetchData} columnsData={MeetingColumns} tableData={showMeetings ? allData?.meetingHistory : allData?.meetingHistory?.length > 0 ? [allData?.meetingHistory[0]] : []} title={'Meeting '} action={action} setAction={setAction} access={meetingAccess} />
                                                     {/* {allData?.meetingHistory?.length > 0 ? <MeetingColumnsTable fetchData={fetchData} columnsData={MeetingColumns} tableData={showMeetings ? allData?.meetingHistory : [allData?.meetingHistory[0]]} title={'Meeting '} action={action} setAction={setAction} access={meetingAccess} /> : meetingAccess?.create && <Button onClick={() => setMeeting(true)} leftIcon={<SiGooglemeet />} size='sm' colorScheme="gray" >Add Meeting </Button>} */}
