import { AddIcon, ChevronDownIcon, DeleteIcon, EditIcon } from "@chakra-ui/icons";
import { Box, Button, Flex, Grid, GridItem, Heading, IconButton, Menu, MenuButton, MenuDivider, MenuItem, MenuList, Tab, TabList, TabPanel, TabPanels, Tabs, Text, VStack, useDisclosure } from "@chakra-ui/react";
import FolderTreeView from 'components/FolderTreeView/folderTreeView';
import Card from "components/card/Card";
import { HSeparator } from "components/separator/Separator";
import Spinner from "components/spinner/Spinner";
import { constant } from "constant";
import moment from "moment/moment";
import { useEffect, useState } from "react";
import { AiFillStar } from "react-icons/ai";
import { BiLink, BiLogoLinkedin } from "react-icons/bi";
import { BsFillSendFill, BsFillTelephoneFill, BsTwitter } from "react-icons/bs";
import { FaFacebook } from "react-icons/fa";
import { IoIosArrowBack } from "react-icons/io";
import { LuBuilding2 } from "react-icons/lu";
import { SiGooglemeet } from "react-icons/si";
import { Link, useNavigate, useParams } from "react-router-dom";
import { toast } from "react-toastify";
import { getApi } from "services/api";
import AddEmailHistory from "../emailHistory/components/AddEmail";
import AddMeeting from "../meeting/components/Addmeeting";
import MeetingTable from "../meeting/components/CheckTable";
import AddPhoneCall from "../phoneCall/components/AddPhoneCall";
import TaskTable from "../task/components/CheckTable.js";
import AddTask from "../task/components/addTask";
import Add from "./Add";
import Delete from "./Delete";
import Edit from "./Edit";
import ColumnsTable from "./components/ColumnsTable";
import PhoneCall from "./components/phonCall";
import PropertyModel from "./components/propertyModel";
import PropertyTable from "./components/propertyTable";
import { HasAccess } from "../../../redux/accessUtils";


const View = () => {

    const param = useParams()

    const [data, setData] = useState()
    const { isOpen, onOpen, onClose } = useDisclosure()
    const [edit, setEdit] = useState(false);
    const [deleteModel, setDelete] = useState(false);
    const [propertyModel, setPropertyModel] = useState(false);
    const [isLoding, setIsLoding] = useState(false)
    const [action, setAction] = useState(false)

    const [taskModel, setTaskModel] = useState(false);
    const [addEmailHistory, setAddEmailHistory] = useState(false);
    const [addPhoneCall, setAddPhoneCall] = useState(false);
    const [addMeeting, setMeeting] = useState(false);

    const size = "lg";
    const navigate = useNavigate()

    const permission = HasAccess('contacts');

    const columnsDataColumns = [
        { Header: "sender", accessor: "senderName", },
        { Header: "recipient", accessor: "createByName", },
        { Header: "time stamp", accessor: "timestamp", },
        { Header: "Created", accessor: "createBy", },
    ];

    const PropertyColumn = [
        { Header: 'property Type', accessor: 'propertyType' },
        { Header: "property Address", accessor: "propertyAddress", },
        { Header: "listing Price", accessor: "listingPrice", },
        { Header: "square Footage", accessor: "squareFootage", },
        { Header: "year Built", accessor: "yearBuilt", },
    ];
    const textColumnsDataColumns = [
        { Header: "sender", accessor: "sender", },
        { Header: "recipient", accessor: "to", },
        { Header: "time stamp", accessor: "timestamp", },
        { Header: "Created", accessor: "createBy", },
    ];

    const MeetingColumns = [
        { Header: "#", accessor: "_id", isSortable: false, width: 10 },
        { Header: 'agenda', accessor: 'agenda' },
        { Header: "date Time", accessor: "dateTime", },
        { Header: "times tamp", accessor: "timestamp", },
        { Header: "create By", accessor: "createdByName", },
    ];
    const taskColumns = [
        { Header: "#", accessor: "_id", isSortable: false, width: 5 },
        { Header: 'Title', accessor: 'title' },
        { Header: "Category", accessor: "category", },
        { Header: "Assignment To", accessor: "assignmentToName", },
        { Header: "Start Date", accessor: "start", },
        { Header: "End Date", accessor: "end", },
    ];

    const download = async (data) => {
        if (data) {
            let result = await getApi(`api/document/download/`, data)
            if (result && result.status === 200) {
                window.open(`${constant.baseUrl}api/document/download/${data}`)
                toast.success('file Download successful')
            } else if (result && result.response.status === 404) {
                toast.error('file Not Found')
            }
        }
    }

    const fetchData = async () => {
        setIsLoding(true)
        let response = await getApi('api/contact/view/', param.id)
        setData(response.data);
        setIsLoding(false)
    }
    useEffect(() => {
        fetchData()
    }, [action])

    function toCamelCase(text) {
        return text?.replace(/([a-z])([A-Z])/g, '$1 $2');
    }

    return (
        <>
            <Add isOpen={isOpen} size={size} onClose={onClose} />
            <Edit isOpen={edit} size={size} onClose={setEdit} setAction={setAction} />
            <Delete isOpen={deleteModel} onClose={setDelete} method='one' url='api/contact/delete/' id={param.id} />

            {isLoding ?
                <Flex justifyContent={'center'} alignItems={'center'} width="100%" >
                    <Spinner />
                </Flex> : <>
                    {/* <Grid templateColumns="repeat(6, 1fr)" mb={3} gap={1}>
                        <GridItem colStart={6} >
                            <Flex justifyContent={"right"}>
                                <Menu>
                                    {(permission?.create || permission?.update || permission?.delete) && <MenuButton variant="outline" colorScheme='blackAlpha' va mr={2.5} as={Button} rightIcon={<ChevronDownIcon />}>
                                        Actions
                                    </MenuButton>}
                                    <MenuDivider />
                                    <MenuList>
                                        {permission?.create && <MenuItem onClick={() => onOpen()} icon={<AddIcon />}>Add</MenuItem>}
                                        {permission?.update && <MenuItem onClick={() => setEdit(true)} icon={<EditIcon />}>Edit</MenuItem>}
                                        {permission?.delete && <MenuDivider />}
                                        {permission?.delete && <MenuItem onClick={() => setDelete(true)} icon={<DeleteIcon />}>Delete</MenuItem>}
                                    </MenuList>
                                </Menu>
                                <Link to="/contacts">
                                    <Button leftIcon={<IoIosArrowBack />} variant="brand">
                                        Back
                                    </Button>
                                </Link>
                            </Flex>
                        </GridItem>
                    </Grid> */}

                    <Tabs >
<<<<<<< HEAD
                        <TabList sx={{ '& button:focus': { boxShadow: 'none', }, }}>
=======
                        {/* <TabList
                            sx={{ '& button:focus': { boxShadow: 'none', }, }}
                        >
>>>>>>> 0cc21c58
                            <Tab>Information</Tab>
                            <Tab>Activity</Tab>
                            <Tab>Document</Tab>
                            <Tab>Social Media</Tab>
                        </TabList> */}
                        <Grid templateColumns="repeat(3, 1fr)" mb={3} gap={1}>
                            <GridItem colSpan={2}>
                                <TabList sx={{
                                    border: "none",
                                    '& button:focus': { boxShadow: 'none', },
                                    '& button': {
                                        margin: "0 5px", border: '2px solid #8080803d', borderTopLeftRadius: "10px", borderTopRightRadius: "10px", borderBottom: 0
                                    },
                                    '& button[aria-selected="true"]': {
                                        border: "2px solid brand.200", borderBottom: 0
                                    },
                                }} >
                                    <Tab >Information</Tab>
                                    <Tab>Activity</Tab>
                                    <Tab>Document</Tab>
                                    <Tab>Social Media</Tab>
                                </TabList>

                            </GridItem>
                            <GridItem  >
                                <Flex justifyContent={"right"}>
                                    <Menu>
                                        <MenuButton variant="outline" colorScheme='blackAlpha' va mr={2.5} as={Button} rightIcon={<ChevronDownIcon />}>
                                            Actions
                                        </MenuButton>
                                        <MenuDivider />
                                        <MenuList>
                                            <MenuItem onClick={() => onOpen()} icon={<AddIcon />}>Add</MenuItem>
                                            <MenuItem onClick={() => setEdit(true)} icon={<EditIcon />}>Edit</MenuItem>
                                            <MenuDivider />
                                            <MenuItem onClick={() => setDelete(true)} icon={<DeleteIcon />}>Delete</MenuItem>
                                        </MenuList>
                                    </Menu>
                                    <Link to="/contacts">
                                        <Button leftIcon={<IoIosArrowBack />} variant="brand">
                                            Back
                                        </Button>
                                    </Link>
                                </Flex>
                            </GridItem>
                        </Grid>
                        <TabPanels>
                            <TabPanel pt={4} p={0}>

                                <Grid templateColumns="repeat(12, 1fr)" gap={3}>
                                    <GridItem rowSpan={2} colSpan={{ base: 12, md: 6, lg: 4 }}>
                                        <Card >
                                            <Grid templateColumns={{ base: "1fr" }} gap={4}>
                                                <GridItem colSpan={2}>
                                                    <Box>
                                                        <Heading size="md" mb={3}>
                                                            Basic Contact Information
                                                        </Heading>
                                                        <HSeparator />
                                                    </Box>
                                                </GridItem>
                                                <Grid templateColumns={{ base: "1fr" }} gap={4}>
                                                    <GridItem colSpan={{ base: 2, md: 1 }}>
                                                        <Text color={'blackAlpha.900'} fontSize="sm" fontWeight="bold">
                                                            First Name
                                                        </Text>
                                                        <Text>{data?.contact?.firstName ? data?.contact?.firstName : 'N/A'}</Text>
                                                    </GridItem>
                                                    <GridItem colSpan={{ base: 2, md: 1 }}>
                                                        <Text color={'blackAlpha.900'} fontSize="sm" fontWeight="bold">
                                                            Last Name
                                                        </Text>
                                                        <Text>{data?.contact?.lastName ? data?.contact?.lastName : 'N/A'}</Text>
                                                    </GridItem>
                                                    <GridItem colSpan={{ base: 2, md: 1 }}>
                                                        <Text color={'blackAlpha.900'} fontSize="sm" fontWeight="bold">
                                                            Title
                                                        </Text>
                                                        <Text>{data?.contact?.title ? data?.contact?.title : 'N/A'}</Text>
                                                    </GridItem>
                                                    <GridItem colSpan={{ base: 2, md: 1 }}>
                                                        <Text color={'blackAlpha.900'} fontSize="sm" fontWeight="bold">
                                                            Phone Number
                                                        </Text>
                                                        <Text onClick={() => setAddPhoneCall(true)} color='green.400' sx={{ cursor: 'pointer', '&:hover': { color: 'blue.500', textDecoration: 'underline' } }}>{data?.contact?.phoneNumber ? data?.contact?.phoneNumber : 'N/A'}</Text>
                                                    </GridItem>
                                                    <GridItem colSpan={{ base: 2, md: 1 }}>
                                                        <Text color={'blackAlpha.900'} fontSize="sm" fontWeight="bold">
                                                            Mobile Number
                                                        </Text>
                                                        <Text>{data?.contact?.mobileNumber ? data?.contact?.mobileNumber : 'N/A'}</Text>
                                                    </GridItem>
                                                    <GridItem colSpan={{ base: 2 }}>
                                                        <Text color={'blackAlpha.900'} fontSize="sm" fontWeight="bold">
                                                            Email Address
                                                        </Text>
                                                        <Text onClick={() => setAddEmailHistory(true)} color='green.400' sx={{ cursor: 'pointer', '&:hover': { color: 'blue.500', textDecoration: 'underline' } }}>{data?.contact?.email ? data?.contact?.email : 'N/A'}</Text>
                                                    </GridItem>
                                                    <GridItem colSpan={{ base: 2 }}>
                                                        <Text color={'blackAlpha.900'} fontSize="sm" fontWeight="bold">
                                                            Physical Address
                                                        </Text>
                                                        <Text>{data?.contact?.physicalAddress ? data?.contact?.physicalAddress : 'N/A'}</Text>
                                                    </GridItem>
                                                    <GridItem colSpan={{ base: 2 }}>
                                                        <Text color={'blackAlpha.900'} fontSize="sm" fontWeight="bold">
                                                            Mailing Address
                                                        </Text>
                                                        <Text>{data?.contact?.mailingAddress ? data?.contact?.mailingAddress : data?.contact?.physicalAddress}</Text>
                                                    </GridItem>
                                                    <GridItem colSpan={{ base: 2 }}>
                                                        <Text color={'blackAlpha.900'} fontSize="sm" fontWeight="bold">
                                                            Preferred Contact Method
                                                        </Text>
                                                        <Text>{data?.contact?.preferredContactMethod ? data?.contact?.preferredContactMethod : 'N/A'}</Text>
                                                    </GridItem>
                                                </Grid>
                                            </Grid>
                                        </Card>
                                    </GridItem>
                                    <GridItem colSpan={{ base: 12, md: 6, lg: 4 }}>
                                        <Card >
                                            <Grid templateColumns={{ base: "1fr" }} gap={4}>
                                                <GridItem colSpan={2}>
                                                    <Box>
                                                        <Heading size="md" mb={3}>
                                                            Lead Source Information
                                                        </Heading>
                                                        <HSeparator />
                                                    </Box>
                                                </GridItem>
                                                <Grid templateColumns={'repeat(2, 1fr)'} gap={4}>
                                                    <GridItem colSpan={{ base: 2, md: 1 }}>
                                                        <Text fontSize="sm" fontWeight="bold" color={'blackAlpha.900'}> Lead Source </Text>
                                                        <Text textTransform={'capitalize'}>{data?.contact?.leadSource ? toCamelCase(data?.contact?.leadSource) : 'N/A'}</Text>
                                                    </GridItem>
                                                    <GridItem colSpan={{ base: 2, md: 1 }}>
                                                        <Text fontSize="sm" fontWeight="bold" color={'blackAlpha.900'}> Referral Source </Text>
                                                        <Text textTransform={'capitalize'}>{data?.contact?.referralSource ? toCamelCase(data?.contact?.referralSource) : 'N/A'}</Text>
                                                    </GridItem>
                                                    <GridItem colSpan={{ base: 2, md: 1 }}>
                                                        <Text fontSize="sm" fontWeight="bold" color={'blackAlpha.900'}> Campaing Source </Text>
                                                        <Text textTransform={'capitalize'}>{data?.contact?.campaignSource ? toCamelCase(data?.contact?.campaignSource) : 'N/A'}</Text>
                                                    </GridItem>
                                                </Grid>
                                            </Grid>
                                        </Card>
                                    </GridItem>
                                    <GridItem colSpan={{ base: 12, md: 6, lg: 4 }}>
                                        <Card >
                                            <Grid templateColumns={{ base: "1fr" }} gap={4}>
                                                <GridItem colSpan={2}>
                                                    <Box>
                                                        <Heading size="md" mb={3}>
                                                            Status and Classifications
                                                        </Heading>
                                                        <HSeparator />
                                                    </Box>
                                                </GridItem>
                                                <Grid templateColumns={'repeat(2, 1fr)'} gap={4}>
                                                    <GridItem colSpan={{ base: 2, md: 1 }}>
                                                        <Text fontSize="sm" fontWeight="bold" color={'blackAlpha.900'}> Lead Status </Text>
                                                        <Text textTransform={'capitalize'}>{data?.contact?.leadStatus ? toCamelCase(data?.contact?.leadStatus) : 'N/A'}</Text>
                                                    </GridItem>
                                                    <GridItem colSpan={{ base: 2, md: 1 }}>
                                                        <Text fontSize="sm" fontWeight="bold" color={'blackAlpha.900'}> Lead Rating </Text>
                                                        <Flex alignItems={'center'}>
                                                            <AiFillStar color="gold" />
                                                            <Text>{data?.contact?.leadRating ? data?.contact?.leadRating : '0'}</Text>
                                                        </Flex>
                                                    </GridItem>
                                                    <GridItem colSpan={{ base: 2, md: 1 }}>
                                                        <Text fontSize="sm" fontWeight="bold" color={'blackAlpha.900'}> Lead Conversion Probability </Text>
                                                        <Text textTransform={'capitalize'}>{data?.contact?.leadConversionProbability ? toCamelCase(data?.contact?.leadConversionProbability) : 'N/A'}</Text>
                                                    </GridItem>
                                                </Grid>
                                            </Grid>
                                        </Card>
                                    </GridItem>
                                    <GridItem colSpan={{ base: 12, md: 6, lg: 4 }} >
                                        <Card >
                                            <Grid templateColumns={{ base: "1fr" }} gap={4}>
                                                <GridItem colSpan={2}>
                                                    <Box>
                                                        <Heading size="md" mb={3}>
                                                            Tags or Categories
                                                        </Heading>
                                                        <HSeparator />
                                                    </Box>
                                                </GridItem>
                                                <Grid templateColumns={'repeat(2, 1fr)'} gap={4}>
                                                    <GridItem colSpan={{ base: 2 }}>
                                                        <Text fontSize="sm" fontWeight="bold" color={'blackAlpha.900'}> Tags Or Labels For Categorizing Contacts </Text>
                                                        <Text>{data?.contact?.tagsOrLabelsForcategorizingcontacts ? data?.contact?.tagsOrLabelsForcategorizingcontacts : 'N/A'}</Text>
                                                    </GridItem>
                                                </Grid>
                                            </Grid>
                                        </Card>
                                    </GridItem>
                                    <GridItem colSpan={{ base: 12, md: 6, lg: 4 }} >
                                        <Card >
                                            <Grid templateColumns={{ base: "1fr" }} gap={4}>
                                                <GridItem colSpan={2}>
                                                    <Box>
                                                        <Heading size="md" mb={3}>
                                                            Important Dates
                                                        </Heading>
                                                        <HSeparator />
                                                    </Box>
                                                </GridItem>
                                                <Grid templateColumns={'repeat(2, 1fr)'} gap={4}>
                                                    <GridItem colSpan={{ base: 2, md: 1 }}>
                                                        <Text fontSize="sm" fontWeight="bold" color={'blackAlpha.900'}> Birthday </Text>
                                                        <Text>{data?.contact?.birthday ? moment(data?.contact?.birthday).format('LL') : 'N/A'}</Text>
                                                    </GridItem>
                                                    <GridItem colSpan={{ base: 2, md: 1 }}>
                                                        <Text fontSize="sm" fontWeight="bold" color={'blackAlpha.900'}> Anniversary </Text>
                                                        <Text>{data?.contact?.anniversary ? moment(data?.contact?.anniversary).format('LL') : 'N/A'}</Text>
                                                    </GridItem>
                                                    <GridItem colSpan={{ base: 2 }}>
                                                        <Text fontSize="sm" fontWeight="bold" color={'blackAlpha.900'}> Key Milestones </Text>
                                                        <Text>{data?.contact?.keyMilestones ? data?.contact?.keyMilestones : 'N/A'}</Text>
                                                    </GridItem>
                                                </Grid>
                                            </Grid>
                                        </Card>
                                    </GridItem>
                                    <GridItem colSpan={{ base: 12, md: 6, lg: 4 }}  >
                                        <Card >
                                            <Grid templateColumns={{ base: "1fr" }} gap={4}>
                                                <GridItem colSpan={2}>
                                                    <Box>
                                                        <Heading size="md" mb={3}>
                                                            Additional Personal Information
                                                        </Heading>
                                                        <HSeparator />
                                                    </Box>
                                                </GridItem>
                                                <Grid templateColumns={'repeat(12, 1fr)'} gap={4}>
                                                    <GridItem colSpan={{ base: 6 }}>
                                                        <Text fontSize="sm" fontWeight="bold" color={'blackAlpha.900'}> Date Of Birth </Text>
                                                        <Text>{data?.contact?.dob ? moment(data?.contact?.dob).format('LL') : 'N/A'}</Text>
                                                    </GridItem>
                                                    <GridItem colSpan={{ base: 6 }}>
                                                        <Text fontSize="sm" fontWeight="bold" color={'blackAlpha.900'}> Gender </Text>
                                                        <Text>{data?.contact?.gender ? data?.contact?.gender : 'N/A'}</Text>
                                                    </GridItem>
                                                    <GridItem colSpan={{ base: 6 }}>
                                                        <Text fontSize="sm" fontWeight="bold" color={'blackAlpha.900'}> Occupation </Text>
                                                        <Text>{data?.contact?.occupation ? data?.contact?.occupation : 'N/A'}</Text>
                                                    </GridItem>
                                                    <GridItem colSpan={{ base: 6 }}>
                                                        <Text fontSize="sm" fontWeight="bold" color={'blackAlpha.900'}> Interests Or Hobbies </Text>
                                                        <Text>{data?.contact?.interestsOrHobbies ? data?.contact?.interestsOrHobbies : 'N/A'}</Text>
                                                    </GridItem>
                                                </Grid>
                                            </Grid>
                                        </Card>
                                    </GridItem>
                                    <GridItem colSpan={{ base: 12, md: 6, lg: 4 }} >
                                        <Card >
                                            <Grid templateColumns={{ base: "1fr" }} gap={4}>
                                                <GridItem colSpan={2}>
                                                    <Box>
                                                        <Heading size="md" mb={3}>
                                                            Lead Assignment and Team Collaboration
                                                        </Heading>
                                                        <HSeparator />
                                                    </Box>
                                                </GridItem>
                                                <Grid templateColumns={'repeat(2, 1fr)'} gap={4}>
                                                    <GridItem colSpan={{ base: 2 }}>
                                                        <Text fontSize="sm" fontWeight="bold" color={'blackAlpha.900'}>Agent Or TeamMember </Text>
                                                        <Text>{data?.contact?.agentOrTeamMember ? data?.contact?.agentOrTeamMember : 'N/A'}</Text>
                                                    </GridItem>
                                                    <GridItem colSpan={{ base: 2 }}>
                                                        <Text fontSize="sm" fontWeight="bold" color={'blackAlpha.900'}> InternalNotes Or Comments </Text>
                                                        <Text>{data?.contact?.internalNotesOrComments ? data?.contact?.internalNotesOrComments : 'N/A'}</Text>
                                                    </GridItem>
                                                </Grid>
                                            </Grid>
                                        </Card>
                                    </GridItem>
                                    <GridItem colSpan={{ base: 12, md: 6, lg: 4 }} >
                                        <Card >
                                            <Grid templateColumns={{ base: "1fr" }} gap={4}>
                                                <GridItem colSpan={2}>
                                                    <Box>
                                                        <Heading size="md" mb={3}>
                                                            Preferred Communication Preferences
                                                        </Heading>
                                                        <HSeparator />
                                                    </Box>
                                                </GridItem>
                                                <Grid templateColumns={'repeat(2, 1fr)'} gap={4}>
                                                    <GridItem colSpan={{ base: 2, md: 1 }}>
                                                        <Text fontSize="sm" fontWeight="bold" color={'blackAlpha.900'}> Communication Frequency </Text>
                                                        <Text>{data?.contact?.communicationFrequency ? data?.contact?.communicationFrequency : 'N/A'}</Text>
                                                    </GridItem>
                                                    <GridItem colSpan={{ base: 2, md: 1 }}>
                                                        <Text fontSize="sm" fontWeight="bold" color={'blackAlpha.900'}> Preferences </Text>
                                                        <Text>{data?.contact?.preferences ? data?.contact?.preferences : 'N/A'}</Text>
                                                    </GridItem>
                                                </Grid>
                                            </Grid>
                                        </Card>
                                    </GridItem>
                                    <GridItem colSpan={{ base: 12 }} >
                                        <Card >
                                            <Grid templateColumns={{ base: "1fr" }} gap={4}>
                                                <GridItem colSpan={2}>
                                                    <Box>
                                                        <Flex alignItems={'center'} mb={2} justifyContent={'space-between'}>
                                                            <Heading size="md">
                                                                Property of Interest
                                                            </Heading>
                                                            <Button onClick={() => setPropertyModel(true)} leftIcon={<LuBuilding2 />} colorScheme="gray" >Select Interested Property  </Button>
                                                            <PropertyModel fetchData={fetchData} isOpen={propertyModel} onClose={setPropertyModel} id={param.id} interestProperty={data?.contact?.interestProperty} />
                                                        </Flex>
                                                        <HSeparator />
                                                    </Box>

                                                    <Grid templateColumns={'repeat(2, 1fr)'} gap={4}>
                                                        <GridItem colSpan={{ base: 2 }}>
                                                            {data?.interestProperty?.interestProperty?.length > 0 && <PropertyTable fetchData={fetchData} columnsData={PropertyColumn} tableData={data?.interestProperty?.interestProperty} title={'Interested Property'} />}
                                                        </GridItem>
                                                    </Grid>
                                                </GridItem>

                                            </Grid>
                                        </Card>
                                    </GridItem>
                                </Grid>

                            </TabPanel>
                            <TabPanel pt={4} p={0}>
                                <GridItem colSpan={{ base: 12 }} >
                                    <Grid templateColumns={{ base: "1fr" }} gap={4}>
                                        <GridItem colSpan={2}>
                                            <Box>
                                                <Heading size="md" mb={3}>
                                                    Communication
                                                </Heading>
                                                <HSeparator />
                                            </Box>
                                        </GridItem>
                                        <Grid templateColumns={'repeat(12, 1fr)'} gap={4}>
                                            <GridItem colSpan={{ base: 12, sm: 6 }}>
                                                <Card overflow={'scroll'}>
                                                    {data?.EmailHistory.length > 0 ? <ColumnsTable fetchData={fetchData} columnsData={columnsDataColumns} tableData={data?.EmailHistory} title={'Email '} /> : <Button onClick={() => setAddEmailHistory(true)} leftIcon={<BsFillSendFill />} colorScheme="gray" >Send Email </Button>}
                                                    <AddEmailHistory fetchData={fetchData} setAction={setAction} isOpen={addEmailHistory} onClose={setAddEmailHistory} data={data?.contact} id={param.id} />
                                                </Card>
                                            </GridItem>
                                            <GridItem colSpan={{ base: 12, sm: 6 }}>
                                                <Card overflow={'scroll'}>
                                                    {data?.phoneCallHistory?.length > 0 ? <PhoneCall fetchData={fetchData} columnsData={columnsDataColumns} tableData={data?.phoneCallHistory} title={'Call '} /> : <Button onClick={() => setAddPhoneCall(true)} leftIcon={<BsFillTelephoneFill />} colorScheme="gray" > Call </Button>}
                                                    <AddPhoneCall fetchData={fetchData} setAction={setAction} isOpen={addPhoneCall} onClose={setAddPhoneCall} data={data?.contact} id={param.id} />
                                                </Card>
                                            </GridItem>
                                            <GridItem colSpan={{ base: 12, sm: 6 }}>
                                                <Card overflow={'scroll'}>
                                                    {data?.meetingHistory.length > 0 ? <MeetingTable className='table-container' fetchData={fetchData} setMeeting={setMeeting} columnsData={MeetingColumns} data={data?.meetingHistory} title={'Meeting '} /> : <Button onClick={() => setMeeting(true)} leftIcon={<SiGooglemeet />} colorScheme="gray" >Add Meeting </Button>}
                                                    <AddMeeting fetchData={fetchData} isOpen={addMeeting} onClose={setMeeting} from="contact" id={param.id} />
                                                </Card>
                                            </GridItem>
                                            <GridItem colSpan={{ base: 12, sm: 6 }}>
                                                <Card overflow={'scroll'}>
                                                    {data?.task.length > 0 ? <TaskTable fetchData={fetchData} className='table-container' setTaskModel={setTaskModel} columnsData={taskColumns} data={data?.task} title={'Task '} /> : <Button onClick={() => setTaskModel(true)} leftIcon={<AddIcon />} colorScheme="gray" >Create Task</Button>}
                                                    <AddTask fetchData={fetchData} isOpen={taskModel} onClose={setTaskModel} from="contact" id={param.id} />
                                                </Card>
                                            </GridItem>
                                            <GridItem colSpan={{ base: 12 }}>
                                                <Card overflow={'scroll'}>
                                                    <Text fontSize="sm" fontWeight="bold" color={'blackAlpha.900'}> Notes and Comments </Text>
                                                    <Text>{data?.contact?.notesandComments ? data?.contact?.notesandComments : 'N/A'}</Text>
                                                </Card>
                                            </GridItem>
                                            {/* <GridItem colSpan={{ base: 2 }}>
                                                    {data?.textMsg?.length > 0 ? <PhoneCall text='true' fetchData={fetchData} columnsData={textColumnsDataColumns} tableData={data?.textMsg} title={'Text Msg '} /> : <Button onClick={() => navigate('/communication-integration')} leftIcon={<MdOutlineMessage />} colorScheme="gray" >send text Msg</Button>}
                                                </GridItem> */}
                                        </Grid>
                                    </Grid>
                                </GridItem>

                            </TabPanel>
                            <TabPanel pt={4} p={0}>
                                <GridItem colSpan={{ base: 12 }} >
                                    <Card minH={'40vh'} >
                                        <Heading size="lg" mb={4} >
                                            Documents
                                        </Heading>
                                        <HSeparator />
                                        <VStack mt={4} alignItems="flex-start">
                                            {data?.Document?.length > 0 ? data?.Document?.map((item) => (
                                                <FolderTreeView name={item.folderName} item={item}>
                                                    {item?.files?.map((file) => (
                                                        <FolderTreeView download={download} data={file} name={file.fileName} isFile from="contact" />
                                                    ))}
                                                </FolderTreeView>
                                            )) : <Text> No Documents Found</Text>}
                                        </VStack>
                                    </Card>
                                </GridItem>
                            </TabPanel>

                            <TabPanel pt={4} p={0}>

                                <GridItem colSpan={{ base: 12 }} >
                                    <Card >
                                        <Grid templateColumns={{ base: "1fr" }} gap={4}>
                                            <GridItem colSpan={2} textAlign={'center'}>
                                                <Box>
                                                    <Heading size="md" mb={3}>
                                                        Social Media Profiles
                                                    </Heading>
                                                    <HSeparator />
                                                </Box>
                                            </GridItem>
                                            {data?.contact?.linkedInProfile || data?.contact?.facebookProfile || data?.contact?.twitterHandle || data?.contact?.otherProfiles ?
                                                <Grid templateColumns={'repeat(4, 1fr)'} gap={4} my={3} flexWrap={'wrap'} display={'flex'} justifyContent={'center'}>
                                                    {data?.contact?.linkedInProfile && <GridItem textAlign={'center'} colSpan={{ base: 2, md: 1 }}>
                                                        <a target='_blank' href={data?.contact?.linkedInProfile}>
                                                            <IconButton colorScheme="brand" aria-label="Call Fred" borderRadius="10px" size="md" icon={<BiLogoLinkedin />} />
                                                        </a>
                                                        <Text fontSize="sm" mt={2} fontWeight="bold" color={'blackAlpha.900'}> LinkedIn Profile  </Text>
                                                    </GridItem>}
                                                    {data?.contact?.facebookProfile && <GridItem textAlign={'center'} colSpan={{ base: 2, md: 1 }}>
                                                        <a target='_blank' href={`https://www.facebook.com/${data?.contact?.facebookProfile}`}>
                                                            <IconButton colorScheme="brand" aria-label="Call Fred" borderRadius="10px" size="md" icon={<FaFacebook />} />
                                                        </a>
                                                        <Text fontSize="sm" mt={2} fontWeight="bold" color={'blackAlpha.900'}> Facebook Profile  </Text>
                                                    </GridItem>}
                                                    {data?.contact?.linkedInProfile && <GridItem textAlign={'center'} colSpan={{ base: 2, md: 1 }}>
                                                        <a target='_blank' href={'https://twitter.com/' + data?.contact?.twitterHandle}>
                                                            <IconButton colorScheme="brand" aria-label="Call Fred" borderRadius="10px" size="md" icon={<BsTwitter />} />
                                                        </a>
                                                        <Text fontSize="sm" mt={2} fontWeight="bold" color={'blackAlpha.900'}> Twitter Handle  </Text>
                                                    </GridItem>}
                                                    {data?.contact?.linkedInProfile && <GridItem textAlign={'center'} colSpan={{ base: 2, md: 1 }}>
                                                        <a target='_blank' href={data?.contact?.otherProfiles}>
                                                            <IconButton colorScheme="brand" aria-label="Call Fred" borderRadius="10px" size="md" icon={<BiLink />} />
                                                        </a>
                                                        <Text fontSize="sm" mt={2} fontWeight="bold" color={'blackAlpha.900'}> Other Profiles  </Text>
                                                    </GridItem>}
                                                </Grid>
                                                :
                                                <Grid templateColumns={'repeat(2, 1fr)'} gap={4}>
                                                    <GridItem colSpan={{ base: 2 }} textAlign={'center'}>
                                                        <Heading size="md" >No Profile Found</Heading>
                                                    </GridItem>
                                                </Grid>
                                            }
                                        </Grid>
                                    </Card>
                                </GridItem>

                            </TabPanel>
                        </TabPanels>
                    </Tabs>

                    {permission?.update || permission?.delete && <Card mt={3}>
                        <Grid templateColumns="repeat(6, 1fr)" gap={1}>
                            <GridItem colStart={6} >
                                <Flex justifyContent={"right"}>
                                    {permission?.update && <Button onClick={() => setEdit(true)} leftIcon={<EditIcon />} mr={2.5} variant="outline" colorScheme="green">Edit</Button>}
                                    {permission?.delete && <Button style={{ background: 'red.800' }} onClick={() => setDelete(true)} leftIcon={<DeleteIcon />} colorScheme="red" >Delete</Button>}
                                </Flex>
                            </GridItem>
                        </Grid>
                    </Card>}
                </>}
        </>
    );
};

export default View;<|MERGE_RESOLUTION|>--- conflicted
+++ resolved
@@ -153,13 +153,7 @@
                     </Grid> */}
 
                     <Tabs >
-<<<<<<< HEAD
                         <TabList sx={{ '& button:focus': { boxShadow: 'none', }, }}>
-=======
-                        {/* <TabList
-                            sx={{ '& button:focus': { boxShadow: 'none', }, }}
-                        >
->>>>>>> 0cc21c58
                             <Tab>Information</Tab>
                             <Tab>Activity</Tab>
                             <Tab>Document</Tab>
