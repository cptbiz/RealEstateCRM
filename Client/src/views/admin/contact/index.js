import { AddIcon } from "@chakra-ui/icons";
import { Box, Button, FormLabel, Grid, GridItem, Input, Spinner, Text, useDisclosure } from '@chakra-ui/react';
import { useEffect, useState } from 'react';
import { getApi } from 'services/api';
import CheckTable from './components/CheckTable';
import Add from "./Add";
import Card from "components/card/Card";
import { useFormik } from "formik";
import { HasAccess } from "../../../redux/accessUtils";


const Index = () => {
    const tableColumns = [
        { Header: "#", accessor: "_id", isSortable: false, width: 10 },
        { Header: 'Title', accessor: 'title' },
        { Header: "First Name", accessor: "firstName", },
        { Header: "Last Name", accessor: "lastName", },
        { Header: "Phone Number", accessor: "phoneNumber", },
        { Header: "Email Address", accessor: "email", },
        { Header: "Contact Method", accessor: "preferredContactMethod", },
        { Header: "Action", isSortable: false, center: true },
    ];

    const { isOpen, onOpen, onClose } = useDisclosure()
    const [data, setData] = useState([])
    const [isLoding, setIsLoding] = useState(false)
    const [action, setAction] = useState(false)
    const [columns, setColumns] = useState([]);
    const [searchedData, setSearchedData] = useState([]);
    const [displaySearchData, setDisplaySearchData] = useState(false);
    const [dynamicColumns, setDynamicColumns] = useState([...tableColumns]);
    const [selectedColumns, setSelectedColumns] = useState([...tableColumns]);

    const user = JSON.parse(localStorage.getItem("user"))

    const permission = HasAccess('contacts');

    const fetchData = async () => {
        setIsLoding(true)
        let result = await getApi(user.role === 'admin' ? 'api/contact/' : `api/contact/?createBy=${user._id}`);
        setData(result.data);
        setIsLoding(false)
    }


    useEffect(() => {
        fetchData()
        setColumns(tableColumns)
    }, [action])

    return (
        <div>
            <Grid templateColumns="repeat(6, 1fr)" mb={3} gap={4}>
<<<<<<< HEAD
                {/* <GridItem colStart={6} textAlign={"right"}>
                    <Button onClick={() => handleClick()} leftIcon={<AddIcon />} variant="brand">Add</Button>
                </GridItem> */}
                <GridItem colSpan={6}>
                    <CheckTable
                        isLoding={isLoding}
                        columnsData={columns}
                        isOpen={isOpen}
                        setAction={setAction}
                        action={action}
                        setSearchedData={setSearchedData}
                        displaySearchData={displaySearchData}
                        setDisplaySearchData={setDisplaySearchData}
                        allData={data}
                        // tableData={data}
                        setDynamicColumns={setDynamicColumns}
                        dynamicColumns={dynamicColumns}
                        tableData={displaySearchData ? searchedData : data}
                        fetchData={fetchData}
                        onOpen={onOpen}
                        onClose={onClose}
                        selectedColumns={selectedColumns}
                        setSelectedColumns={setSelectedColumns} />
=======
                <GridItem colStart={6} textAlign={"right"}>
                    {permission?.create && <Button onClick={() => handleClick()} leftIcon={<AddIcon />} variant="brand">Add</Button>}
                </GridItem>
                <GridItem colSpan={6}>
                    <CheckTable isLoding={isLoding} access={permission} columnsData={columns} isOpen={isOpen} tableData={data} fetchData={fetchData} setAction={setAction} />
>>>>>>> cb9f0908
                </GridItem>
            </Grid>
            {/* Add Form */}
            {/* <Add isOpen={isOpen} size={size} onClose={onClose} setAction={setAction} /> */}
        </div>
    )
}

export default Index<|MERGE_RESOLUTION|>--- conflicted
+++ resolved
@@ -51,7 +51,6 @@
     return (
         <div>
             <Grid templateColumns="repeat(6, 1fr)" mb={3} gap={4}>
-<<<<<<< HEAD
                 {/* <GridItem colStart={6} textAlign={"right"}>
                     <Button onClick={() => handleClick()} leftIcon={<AddIcon />} variant="brand">Add</Button>
                 </GridItem> */}
@@ -74,15 +73,15 @@
                         onOpen={onOpen}
                         onClose={onClose}
                         selectedColumns={selectedColumns}
+                        access={permission}
                         setSelectedColumns={setSelectedColumns} />
-=======
-                <GridItem colStart={6} textAlign={"right"}>
+                </GridItem>
+                {/* <GridItem colStart={6} textAlign={"right"}>
                     {permission?.create && <Button onClick={() => handleClick()} leftIcon={<AddIcon />} variant="brand">Add</Button>}
                 </GridItem>
                 <GridItem colSpan={6}>
-                    <CheckTable isLoding={isLoding} access={permission} columnsData={columns} isOpen={isOpen} tableData={data} fetchData={fetchData} setAction={setAction} />
->>>>>>> cb9f0908
-                </GridItem>
+                    <CheckTable isLoding={isLoding}  columnsData={columns} isOpen={isOpen} tableData={data} fetchData={fetchData} setAction={setAction} />
+                </GridItem> */}
             </Grid>
             {/* Add Form */}
             {/* <Add isOpen={isOpen} size={size} onClose={onClose} setAction={setAction} /> */}
