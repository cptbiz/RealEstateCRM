import { AddIcon } from "@chakra-ui/icons";
import { Box, Button, FormLabel, Grid, GridItem, Input, Spinner, Text, useDisclosure } from '@chakra-ui/react';
<<<<<<< HEAD
import { useState } from 'react';
=======
import { useEffect, useState } from 'react';
>>>>>>> 70c4f671
import { getApi } from 'services/api';
import CheckTable from './components/CheckTable';
import Add from "./Add";
import Card from "components/card/Card";
import { useFormik } from "formik";


const Index = () => {
    const columns = [
        { Header: "#", accessor: "_id", isSortable: false, width: 10 },
        { Header: 'title', accessor: 'title' },
        { Header: "first Name", accessor: "firstName", },
        { Header: "last Name", accessor: "lastName", },
        { Header: "phone Number", accessor: "phoneNumber", },
        { Header: "Email Address", accessor: "email", },
        { Header: "physical Address", accessor: "physicalAddress", },
        { Header: "mailing Address", accessor: "mailingAddress", },
        { Header: "Contact Method", accessor: "preferredContactMethod", },
    ];

    const { isOpen, onOpen, onClose } = useDisclosure()
    const size = "lg";
    const [data, setData] = useState([])
    const [isLoding, setIsLoding] = useState(false)
<<<<<<< HEAD
    const [searchedData, setSearchedData] = useState([])
=======
    const [action, setAction] = useState(false)
>>>>>>> 70c4f671

    const user = JSON.parse(localStorage.getItem("user"))

    const handleClear = () => {
        resetForm();
        setSearchedData([]);

    }

    const initialValues = {
        title: '',
        firstName: '',
        lastName: '',
        phoneNumber: '',
        emailAddr: '',
        physicalAddr: '',
        mailingAddr: '',
        prefContactMethod: ''
    }

    const formik = useFormik({
        initialValues: initialValues,
        onSubmit: (values, { resetForm }) => {

            const serachResult = data?.filter(
                (item) =>
                    (!values?.title || (item?.title && item?.title.toLowerCase().includes(values?.title?.toLocaleLowerCase()))) &&
                    (!values?.firstName || (item?.firstName && item?.firstName.toLowerCase().includes(values?.firstName?.toLocaleLowerCase()))) &&
                    (!values?.lastName || (item?.lastName && item?.lastName.toLowerCase().includes(values?.lastName?.toLocaleLowerCase()))) &&
                    (!values?.phoneNumber || (item?.phoneNumber && item?.phoneNumber.toString().includes(values?.phoneNumber?.replace(/\D/g, '')))) &&
                    (!values?.emailAddr || (item?.email && item?.email.toLowerCase().includes(values?.emailAddr?.toLocaleLowerCase()))) &&
                    (!values?.physicalAddr || (item?.physicalAddress && item?.physicalAddress.toLowerCase().includes(values?.physicalAddr?.toLocaleLowerCase()))) &&
                    (!values?.mailingAddr || (item?.mailingAddress && item?.mailingAddress.toLowerCase().includes(values?.mailingAddr?.toLocaleLowerCase()))) &&
                    (!values?.prefContactMethod || (item?.preferredContactMethod && item?.preferredContactMethod.toLowerCase().includes(values?.prefContactMethod?.toLocaleLowerCase())))
            )

            if (serachResult?.length > 0) {
                setSearchedData(serachResult);
            } else {
                setSearchedData([]);
            }
        }
    });

    const { errors, touched, values, handleBlur, handleChange, handleSubmit, setFieldValue, resetForm } = formik

    const fetchData = async () => {
        setIsLoding(true)
        let result = await getApi(user.role === 'admin' ? 'api/contact/' : `api/contact/?createBy=${user._id}`);
        setData(result.data);
        setIsLoding(false)
    }

    const handleClick = () => {
        onOpen()
    }

    useEffect(() => {
        fetchData()
    }, [action])

    return (
        <div>
<<<<<<< HEAD
            <Grid templateColumns="repeat(6, 1fr)" mb={3} gap={4}>
                <GridItem colStart={6} textAlign={"right"}>
                    <Button onClick={() => handleClick()} leftIcon={<AddIcon />} variant="brand">Add</Button>
                </GridItem>
                <GridItem colSpan={6} >
                    <Card>
                        <Grid templateColumns="repeat(12, 1fr)" mb={3} gap={2}>
                            <GridItem colSpan={4}>
                                <FormLabel display='flex' ms='4px' fontSize='sm' fontWeight='500' >
                                    Title
                                </FormLabel>
                                <Input
                                    fontSize='sm'
                                    onChange={handleChange} onBlur={handleBlur}
                                    value={values.title}
                                    name="title"
                                    placeholder='Enter Title'
                                    fontWeight='500'
                                />
                            </GridItem>
                            <GridItem colSpan={4}>
                                <FormLabel display='flex' ms='4px' fontSize='sm' fontWeight='500' >
                                    First Name
                                </FormLabel>
                                <Input
                                    fontSize='sm'
                                    onChange={handleChange} onBlur={handleBlur}
                                    value={values.firstName}
                                    name="firstName"
                                    placeholder='Enter First Name'
                                    fontWeight='500'
                                />
                            </GridItem>
                            <GridItem colSpan={4}>
                                <FormLabel display='flex' ms='4px' fontSize='sm' fontWeight='500' >
                                    Last Name
                                </FormLabel>
                                <Input
                                    fontSize='sm'
                                    onChange={handleChange} onBlur={handleBlur}
                                    value={values.lastName}
                                    name="lastName"
                                    placeholder='Enter Last Name'
                                    fontWeight='500'
                                />
                            </GridItem>
                            <GridItem colSpan={4}>
                                <FormLabel display='flex' ms='4px' fontSize='sm' fontWeight='500' >
                                    Phone Number
                                </FormLabel>
                                <Input
                                    fontSize='sm'
                                    onChange={handleChange} onBlur={handleBlur}
                                    value={values.phoneNumber}
                                    name="phoneNumber"
                                    placeholder='Enter Phone Number'
                                    fontWeight='500'
                                />
                            </GridItem>
                            <GridItem colSpan={4}>
                                <FormLabel display='flex' ms='4px' fontSize='sm' fontWeight='500' >
                                    Email Address
                                </FormLabel>
                                <Input
                                    fontSize='sm'
                                    onChange={handleChange} onBlur={handleBlur}
                                    value={values.emailAddr}
                                    name="emailAddr"
                                    type='email'
                                    placeholder='Enter Email Address'
                                    fontWeight='500'
                                />
                            </GridItem>

                            <GridItem colSpan={4}>
                                <FormLabel display='flex' ms='4px' fontSize='sm' fontWeight='500' >
                                    Physical Address
                                </FormLabel>
                                <Input
                                    fontSize='sm'
                                    onChange={handleChange} onBlur={handleBlur}
                                    value={values.physicalAddr}
                                    name="physicalAddr"
                                    placeholder='Enter Physical Address'
                                    fontWeight='500'
                                />
                            </GridItem>
                            <GridItem colSpan={4}>
                                <FormLabel display='flex' ms='4px' fontSize='sm' fontWeight='500' >
                                    Mailing Address
                                </FormLabel>
                                <Input
                                    fontSize='sm'
                                    onChange={handleChange} onBlur={handleBlur}
                                    value={values.mailingAddr}
                                    name="mailingAddr"
                                    placeholder='Enter Mailing Address'
                                    fontWeight='500'
                                />
                            </GridItem>
                            <GridItem colSpan={4}>
                                <FormLabel display='flex' ms='4px' fontSize='sm' fontWeight='500' >
                                    Preferred Contact Method
                                </FormLabel>
                                <Input
                                    fontSize='sm'
                                    onChange={handleChange} onBlur={handleBlur}
                                    value={values.prefContactMethod}
                                    name="prefContactMethod"
                                    placeholder='Enter Preferred Contact Method'
                                    fontWeight='500'
                                />
                            </GridItem>
                            <GridItem colSpan={2} textAlign={"center"}>
                                <Button onClick={() => handleSubmit()} variant="brand">Search</Button>
                            </GridItem>
                            <GridItem colSpan={2} textAlign={"center"}>
                                <Button onClick={() => handleClear()} variant="brand">Clear</Button>
                            </GridItem>
                        </Grid>
                    </Card>
                </GridItem>
                <GridItem colSpan={6}>
                    <CheckTable isLoding={isLoding} columnsData={columns} isOpen={isOpen} tableData={searchedData?.length > 0 ? searchedData : data} fetchData={fetchData} />
=======
            <Grid templateColumns="repeat(6, 1fr)" mb={3} gap={2}>
                <GridItem colStart={6} textAlign={"right"}>
                    <Button onClick={() => handleClick()} leftIcon={<AddIcon />} variant="brand">Add</Button>
                </GridItem>
                <GridItem colSpan={6}>
                    <CheckTable isLoding={isLoding} columnsData={columns} isOpen={isOpen} tableData={data} fetchData={fetchData} setAction={setAction} />
>>>>>>> 70c4f671
                </GridItem>
            </Grid>
            {/* Add Form */}
            <Add isOpen={isOpen} size={size} onClose={onClose} setAction={setAction} />
        </div>
    )
}

export default Index<|MERGE_RESOLUTION|>--- conflicted
+++ resolved
@@ -1,10 +1,6 @@
 import { AddIcon } from "@chakra-ui/icons";
 import { Box, Button, FormLabel, Grid, GridItem, Input, Spinner, Text, useDisclosure } from '@chakra-ui/react';
-<<<<<<< HEAD
-import { useState } from 'react';
-=======
 import { useEffect, useState } from 'react';
->>>>>>> 70c4f671
 import { getApi } from 'services/api';
 import CheckTable from './components/CheckTable';
 import Add from "./Add";
@@ -29,56 +25,9 @@
     const size = "lg";
     const [data, setData] = useState([])
     const [isLoding, setIsLoding] = useState(false)
-<<<<<<< HEAD
-    const [searchedData, setSearchedData] = useState([])
-=======
     const [action, setAction] = useState(false)
->>>>>>> 70c4f671
 
     const user = JSON.parse(localStorage.getItem("user"))
-
-    const handleClear = () => {
-        resetForm();
-        setSearchedData([]);
-
-    }
-
-    const initialValues = {
-        title: '',
-        firstName: '',
-        lastName: '',
-        phoneNumber: '',
-        emailAddr: '',
-        physicalAddr: '',
-        mailingAddr: '',
-        prefContactMethod: ''
-    }
-
-    const formik = useFormik({
-        initialValues: initialValues,
-        onSubmit: (values, { resetForm }) => {
-
-            const serachResult = data?.filter(
-                (item) =>
-                    (!values?.title || (item?.title && item?.title.toLowerCase().includes(values?.title?.toLocaleLowerCase()))) &&
-                    (!values?.firstName || (item?.firstName && item?.firstName.toLowerCase().includes(values?.firstName?.toLocaleLowerCase()))) &&
-                    (!values?.lastName || (item?.lastName && item?.lastName.toLowerCase().includes(values?.lastName?.toLocaleLowerCase()))) &&
-                    (!values?.phoneNumber || (item?.phoneNumber && item?.phoneNumber.toString().includes(values?.phoneNumber?.replace(/\D/g, '')))) &&
-                    (!values?.emailAddr || (item?.email && item?.email.toLowerCase().includes(values?.emailAddr?.toLocaleLowerCase()))) &&
-                    (!values?.physicalAddr || (item?.physicalAddress && item?.physicalAddress.toLowerCase().includes(values?.physicalAddr?.toLocaleLowerCase()))) &&
-                    (!values?.mailingAddr || (item?.mailingAddress && item?.mailingAddress.toLowerCase().includes(values?.mailingAddr?.toLocaleLowerCase()))) &&
-                    (!values?.prefContactMethod || (item?.preferredContactMethod && item?.preferredContactMethod.toLowerCase().includes(values?.prefContactMethod?.toLocaleLowerCase())))
-            )
-
-            if (serachResult?.length > 0) {
-                setSearchedData(serachResult);
-            } else {
-                setSearchedData([]);
-            }
-        }
-    });
-
-    const { errors, touched, values, handleBlur, handleChange, handleSubmit, setFieldValue, resetForm } = formik
 
     const fetchData = async () => {
         setIsLoding(true)
@@ -97,139 +46,12 @@
 
     return (
         <div>
-<<<<<<< HEAD
             <Grid templateColumns="repeat(6, 1fr)" mb={3} gap={4}>
-                <GridItem colStart={6} textAlign={"right"}>
-                    <Button onClick={() => handleClick()} leftIcon={<AddIcon />} variant="brand">Add</Button>
-                </GridItem>
-                <GridItem colSpan={6} >
-                    <Card>
-                        <Grid templateColumns="repeat(12, 1fr)" mb={3} gap={2}>
-                            <GridItem colSpan={4}>
-                                <FormLabel display='flex' ms='4px' fontSize='sm' fontWeight='500' >
-                                    Title
-                                </FormLabel>
-                                <Input
-                                    fontSize='sm'
-                                    onChange={handleChange} onBlur={handleBlur}
-                                    value={values.title}
-                                    name="title"
-                                    placeholder='Enter Title'
-                                    fontWeight='500'
-                                />
-                            </GridItem>
-                            <GridItem colSpan={4}>
-                                <FormLabel display='flex' ms='4px' fontSize='sm' fontWeight='500' >
-                                    First Name
-                                </FormLabel>
-                                <Input
-                                    fontSize='sm'
-                                    onChange={handleChange} onBlur={handleBlur}
-                                    value={values.firstName}
-                                    name="firstName"
-                                    placeholder='Enter First Name'
-                                    fontWeight='500'
-                                />
-                            </GridItem>
-                            <GridItem colSpan={4}>
-                                <FormLabel display='flex' ms='4px' fontSize='sm' fontWeight='500' >
-                                    Last Name
-                                </FormLabel>
-                                <Input
-                                    fontSize='sm'
-                                    onChange={handleChange} onBlur={handleBlur}
-                                    value={values.lastName}
-                                    name="lastName"
-                                    placeholder='Enter Last Name'
-                                    fontWeight='500'
-                                />
-                            </GridItem>
-                            <GridItem colSpan={4}>
-                                <FormLabel display='flex' ms='4px' fontSize='sm' fontWeight='500' >
-                                    Phone Number
-                                </FormLabel>
-                                <Input
-                                    fontSize='sm'
-                                    onChange={handleChange} onBlur={handleBlur}
-                                    value={values.phoneNumber}
-                                    name="phoneNumber"
-                                    placeholder='Enter Phone Number'
-                                    fontWeight='500'
-                                />
-                            </GridItem>
-                            <GridItem colSpan={4}>
-                                <FormLabel display='flex' ms='4px' fontSize='sm' fontWeight='500' >
-                                    Email Address
-                                </FormLabel>
-                                <Input
-                                    fontSize='sm'
-                                    onChange={handleChange} onBlur={handleBlur}
-                                    value={values.emailAddr}
-                                    name="emailAddr"
-                                    type='email'
-                                    placeholder='Enter Email Address'
-                                    fontWeight='500'
-                                />
-                            </GridItem>
-
-                            <GridItem colSpan={4}>
-                                <FormLabel display='flex' ms='4px' fontSize='sm' fontWeight='500' >
-                                    Physical Address
-                                </FormLabel>
-                                <Input
-                                    fontSize='sm'
-                                    onChange={handleChange} onBlur={handleBlur}
-                                    value={values.physicalAddr}
-                                    name="physicalAddr"
-                                    placeholder='Enter Physical Address'
-                                    fontWeight='500'
-                                />
-                            </GridItem>
-                            <GridItem colSpan={4}>
-                                <FormLabel display='flex' ms='4px' fontSize='sm' fontWeight='500' >
-                                    Mailing Address
-                                </FormLabel>
-                                <Input
-                                    fontSize='sm'
-                                    onChange={handleChange} onBlur={handleBlur}
-                                    value={values.mailingAddr}
-                                    name="mailingAddr"
-                                    placeholder='Enter Mailing Address'
-                                    fontWeight='500'
-                                />
-                            </GridItem>
-                            <GridItem colSpan={4}>
-                                <FormLabel display='flex' ms='4px' fontSize='sm' fontWeight='500' >
-                                    Preferred Contact Method
-                                </FormLabel>
-                                <Input
-                                    fontSize='sm'
-                                    onChange={handleChange} onBlur={handleBlur}
-                                    value={values.prefContactMethod}
-                                    name="prefContactMethod"
-                                    placeholder='Enter Preferred Contact Method'
-                                    fontWeight='500'
-                                />
-                            </GridItem>
-                            <GridItem colSpan={2} textAlign={"center"}>
-                                <Button onClick={() => handleSubmit()} variant="brand">Search</Button>
-                            </GridItem>
-                            <GridItem colSpan={2} textAlign={"center"}>
-                                <Button onClick={() => handleClear()} variant="brand">Clear</Button>
-                            </GridItem>
-                        </Grid>
-                    </Card>
-                </GridItem>
-                <GridItem colSpan={6}>
-                    <CheckTable isLoding={isLoding} columnsData={columns} isOpen={isOpen} tableData={searchedData?.length > 0 ? searchedData : data} fetchData={fetchData} />
-=======
-            <Grid templateColumns="repeat(6, 1fr)" mb={3} gap={2}>
                 <GridItem colStart={6} textAlign={"right"}>
                     <Button onClick={() => handleClick()} leftIcon={<AddIcon />} variant="brand">Add</Button>
                 </GridItem>
                 <GridItem colSpan={6}>
                     <CheckTable isLoding={isLoding} columnsData={columns} isOpen={isOpen} tableData={data} fetchData={fetchData} setAction={setAction} />
->>>>>>> 70c4f671
                 </GridItem>
             </Grid>
             {/* Add Form */}
