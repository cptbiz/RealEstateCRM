import {
  Box,
  Button,
  Flex,
  Heading,
  Table,
  Tbody,
  Td,
  Text,
  Th,
  Thead,
  Tr,
  useColorModeValue
} from "@chakra-ui/react";
import moment from 'moment';
import { useMemo, useState } from "react";
import {
  useGlobalFilter,
  usePagination,
  useSortBy,
  useTable,
} from "react-table";

// Custom components
import Card from "components/card/Card";
import CountUpComponent from "components/countUpComponent/countUpComponent";
import Pagination from "components/pagination/Pagination";
import { BsFillTelephoneFill } from "react-icons/bs";
import { MdOutlineMessage } from "react-icons/md";
import { Link, useNavigate, useParams } from "react-router-dom";
import AddPhoneCall from "../../phoneCall/components/AddPhoneCall";
import { AddIcon } from "@chakra-ui/icons";

export default function PhoneCall(props) {
  const { columnsData, tableData, title, fetchData, callAccess } = props;

  const columns = useMemo(() => columnsData, [columnsData]);
  const data = useMemo(() => tableData, [tableData]);
  const [addModel, setAddModel] = useState(false);
  const user = JSON.parse(localStorage.getItem("user"))
  const [gopageValue, setGopageValue] = useState()
  const tableInstance = useTable(
    {
      columns, data,
      initialState: { pageIndex: 0 }
    },
    useGlobalFilter,
    useSortBy,
    usePagination
  );

  const {
    getTableProps,
    getTableBodyProps,
    headerGroups,
    prepareRow,
    page,
    canPreviousPage,
    canNextPage,
    pageOptions,
    pageCount,
    gotoPage,
    nextPage,
    previousPage,
    setPageSize,
    state: { pageIndex, pageSize }
  } = tableInstance;

  if (pageOptions.length < gopageValue) {
    setGopageValue(pageOptions.length)
  }
  const textColor = useColorModeValue("secondaryGray.900", "white");
  const borderColor = useColorModeValue("gray.200", "whiteAlpha.100");
  const buttonbg = useColorModeValue("gray.200", "white");
  const param = useParams()
  const navigate = useNavigate()
  return (
    <Box
      direction='column'
      w='100%'
      px='0px'
      style={{ border: '1px solid gray.200' }}
      overflowX={{ sm: "scroll", lg: "hidden" }}
    >
<<<<<<< HEAD
      <Flex justify='space-between' mb='20px' align='center'>
=======
      <Flex justify='space-between' mb='10px' align='center'>
>>>>>>> 9cfcb3e8
        <Heading size="md" mb={3}>
          {title} (<CountUpComponent key={data?.length} targetNumber={data?.length} />)
        </Heading>
        {/* <Menu /> */}
        {!props.text ? callAccess?.create && <Button onClick={() => setAddModel(true)} leftIcon={<AddIcon />} size="sm" colorScheme="gray" bg={buttonbg}>Add New</Button> : <Button onClick={() => navigate('/communication-integration')} size="sm" leftIcon={<MdOutlineMessage />} colorScheme="gray" >send text Msg</Button>}
        <AddPhoneCall lead={props.lead} fetchData={fetchData} isOpen={addModel} onClose={setAddModel} id={param.id} />
      </Flex>
      <Box overflowY={'auto'} className="table-container" >
        <Table  {...getTableProps()} variant='simple' color='gray.500' mb='24px'>
          <Thead >
            {headerGroups?.map((headerGroup, index) => (
              <Tr {...headerGroup.getHeaderGroupProps()} key={index}>
                {headerGroup.headers.map((column, index) => (
                  <Th
                    {...column.getHeaderProps(column.getSortByToggleProps())}
                    pe='10px'
                    key={index}
                    borderColor={borderColor}>
                    <Flex
                      justify='space-between'
                      align='center'
                      fontSize={{ sm: "10px", lg: "12px" }}
                      color='gray.400'>
                      {column.render("Header")}
                    </Flex>
                  </Th>
                ))}
              </Tr>
            ))}
          </Thead>
          <Tbody  {...getTableBodyProps()}>
            {data?.length === 0 && (
              <Tr>
                <Td colSpan={columns.length}>
                  <Text textAlign={'center'} width="100%" color={textColor} fontSize="sm" fontWeight="700">
                    -- No Data Found --
                  </Text>
                </Td>
              </Tr>
            )}
            {page?.map((row, index) => {
              prepareRow(row);
              return (
                <Tr {...row?.getRowProps()} key={index}>
                  {row?.cells.map((cell, index) => {
                    let data = "";
                    if (cell?.column.Header === "sender") {
                      data = (
                        <Flex align='center'>
                          <Text fontSize='sm'
                            color={textColor}
                            fontWeight='700'>
                            {cell?.value}
                          </Text>
                        </Flex>
                      );
                    } else if (cell?.column.Header === "recipient") {
                      data = (
                        <Flex align='center'>
                          <Link to={props.text ? `/text-msg/${cell?.row?.original._id}` : `/phone-call/${cell?.row?.original._id}`}>
                            <Text
                              me='10px'
                              sx={{ '&:hover': { color: 'blue.500', textDecoration: 'underline' } }}
                              color='brand.600'
                              fontSize='sm'
                              fontWeight='700'>
                              {cell?.value}
                            </Text>
                          </Link>
                        </Flex>
                      );
                    } else if (cell?.column.Header === "Created") {
                      data = (
                        <Text color={textColor} fontSize='sm' fontWeight='700'>
                          {moment(cell?.row?.values.timestamp).format('h:mma (DD/MM)')}
                        </Text>
                      );
                    } else if (cell?.column.Header === "time stamp") {
                      data = (
                        <Text color={textColor} fontSize='sm' fontWeight='700'>
                          {moment(cell?.value).fromNow()}
                        </Text>
                      );
                    }
                    return (
                      <Td
                        {...cell?.getCellProps()}
                        key={index}
                        fontSize={{ sm: "14px" }}
                        minW={{ sm: "150px", md: "200px", lg: "auto" }}
                        borderColor='transparent'>
                        {data}
                      </Td>
                    );
                  })}
                </Tr>
              );
            })}
          </Tbody>
        </Table>
      </Box>

      {data?.length > 5 && <Pagination gotoPage={gotoPage} gopageValue={gopageValue} setGopageValue={setGopageValue} pageCount={pageCount} canPreviousPage={canPreviousPage} previousPage={previousPage} canNextPage={canNextPage} pageOptions={pageOptions} setPageSize={setPageSize} nextPage={nextPage} pageSize={pageSize} pageIndex={pageIndex} />}

    </Box >
  );
}<|MERGE_RESOLUTION|>--- conflicted
+++ resolved
@@ -82,11 +82,7 @@
       style={{ border: '1px solid gray.200' }}
       overflowX={{ sm: "scroll", lg: "hidden" }}
     >
-<<<<<<< HEAD
-      <Flex justify='space-between' mb='20px' align='center'>
-=======
       <Flex justify='space-between' mb='10px' align='center'>
->>>>>>> 9cfcb3e8
         <Heading size="md" mb={3}>
           {title} (<CountUpComponent key={data?.length} targetNumber={data?.length} />)
         </Heading>
