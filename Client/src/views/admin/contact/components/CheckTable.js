--- conflicted
+++ resolved
@@ -268,7 +268,6 @@
   const handleSearch = (results) => {
     setSearchedData(results);
   };
-<<<<<<< HEAD
 
   const fetchCustomData = async () => {
     const response = await getApi('api/custom-field?moduleName=Contact')
@@ -279,8 +278,6 @@
     if (fetchCustomData) fetchCustomData()
   }, [action])
 
-=======
->>>>>>> 8f476006
   return (
     <>
       <Card
