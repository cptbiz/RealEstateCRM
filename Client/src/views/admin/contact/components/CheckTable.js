import {
  Box,
  Button,
  Checkbox,
  Flex,
  FormLabel,
  Grid,
  GridItem,
  HStack,
  Input,
  InputGroup,
  InputLeftElement,
  Menu,
  MenuButton,
  MenuItem,
  MenuList,
  Modal,
  ModalBody,
  ModalCloseButton,
  ModalContent,
  ModalFooter,
  ModalHeader,
  ModalOverlay,
  Select,
  Table,
  Tag,
  TagLabel,
  Tbody,
  Td,
  Text,
  Th,
  Thead,
  Tr,
  MenuDivider,
  useColorModeValue
} from "@chakra-ui/react";
import * as yup from "yup"
import { useEffect, useMemo, useState } from "react";
import {
  useGlobalFilter,
  usePagination,
  useSortBy,
  useTable,
} from "react-table";
import * as XLSX from 'xlsx'

// Custom components
import { AddIcon, DeleteIcon, EditIcon, EmailIcon, PhoneIcon, SearchIcon, ViewIcon } from "@chakra-ui/icons";
import Card from "components/card/Card";
import CountUpComponent from "components/countUpComponent/countUpComponent";
import Pagination from "components/pagination/Pagination";
import Spinner from "components/spinner/Spinner";
import { FaSort, FaSortDown, FaSortUp } from "react-icons/fa";
import { Link, useNavigate } from "react-router-dom";
import AddEmailHistory from "views/admin/emailHistory/components/AddEmail";
import AddPhoneCall from "views/admin/phoneCall/components/AddPhoneCall";
import Delete from "../Delete";
import Add from "../Add";
import { BsColumnsGap } from "react-icons/bs";
import { useFormik } from "formik";
import { CiMenuKebab } from "react-icons/ci";
import Edit from "../Edit";
import ImportModal from "./ImportModel";
import { getApi } from "services/api";
import CustomSearchInput from "components/search/search";

export default function CheckTable(props) {
  const { columnsData, tableData, fetchData, isLoding, setAction, allData, access, dataColumn, onClose, emailAccess, callAccess, setSearchedData, onOpen, isOpen, displaySearchData, dynamicColumns, action, setDisplaySearchData, selectedColumns, setSelectedColumns, isHide } = props;
  const navigate = useNavigate();
  const textColor = useColorModeValue("gray.500", "white");
  const borderColor = useColorModeValue("gray.200", "whiteAlpha.100");
  // const columns = useMemo(() => columnsData, [columnsData]);
  const [selectedValues, setSelectedValues] = useState([]);
  const [contactData, setContactData] = useState([])
  const [getTagValues, setGetTagValues] = useState([]);
  const [deleteModel, setDelete] = useState(false);
  const [selectedId, setSelectedId] = useState()
  const [gopageValue, setGopageValue] = useState()
  const [addEmailHistory, setAddEmailHistory] = useState(false);
  const [addPhoneCall, setAddPhoneCall] = useState(false);
  const [searchClear, setSearchClear] = useState(false);
  const [manageColumns, setManageColumns] = useState(false);
  const [advaceSearch, setAdvaceSearch] = useState(false);
  const [searchbox, setSearchbox] = useState('');
  const [tempSelectedColumns, setTempSelectedColumns] = useState(dataColumn);
  // const [data, setData] = useState([])
  const [edit, setEdit] = useState(false);
  const data = useMemo(() => tableData, [tableData]);
  const [isImportContact, setIsImportContact] = useState(false);
  const [column, setColumn] = useState('');


  const csvColumns = [
    { Header: 'Title', accessor: 'title', width: 20 },
    { Header: "First Name", accessor: "firstName" },
    { Header: "Last Name", accessor: "lastName" },
    { Header: "Phone Number", accessor: "phoneNumber" },
    { Header: "Email Address", accessor: "email" },
    { Header: "Contact Method", accessor: "preferredContactMethod" },
  ];

  const columns = useMemo(() => dataColumn, [dataColumn]);

  // const fetchData = async () => {
  //   let result = await getApi('api/contact/');
  //   setData(result.data);
  // }
  const user = JSON.parse(localStorage.getItem("user"))
  const size = "lg";

  const tableInstance = useTable(
    {
      columns, data,
      initialState: { pageIndex: 0 }
    },
    useGlobalFilter,
    useSortBy,
    usePagination
  );

  const {
    getTableProps,
    getTableBodyProps,
    headerGroups,
    prepareRow,
    page,
    canPreviousPage,
    canNextPage,
    pageOptions,
    pageCount,
    gotoPage,
    nextPage,
    previousPage,
    setPageSize,
    state: { pageIndex, pageSize }
  } = tableInstance;

  if (pageOptions.length < gopageValue) {
    setGopageValue(pageOptions.length)
  }

  const handleCheckboxChange = (event, value) => {
    if (event.target.checked) {
      setSelectedValues((prevSelectedValues) => [...prevSelectedValues, value]);
    } else {
      setSelectedValues((prevSelectedValues) =>
        prevSelectedValues.filter((selectedValue) => selectedValue !== value)
      );
    }
  };

  const handleClick = () => {
    onOpen()
  }
  const initialValues = {
    title: '',
    firstName: '',
    lastName: '',
    email: '',
    phoneNumber: '',
    preferredContactMethod: '',
  }
  const validationSchema = yup.object({
    title: yup.string(),
    firstName: yup.string(),
    email: yup.string().email("Lead Email is invalid"),
    phoneNumber: yup.number().typeError('Enter Number').min(0, 'Lead Phone Number is invalid').max(999999999999, 'Lead Phone Number is invalid').notRequired(),
    lastName: yup.string(),
    preferredContactMethod: yup.string(),

  });
  const formik = useFormik({
    initialValues: initialValues,
    validationSchema: validationSchema,
    onSubmit: (values, { resetForm }) => {
      const searchResult = allData?.filter(
        (item) =>
          (!values?.title || (item?.title && item?.title.toLowerCase().includes(values?.title?.toLowerCase()))) &&
          (!values?.firstName || (item?.firstName && item?.firstName.toLowerCase().includes(values?.firstName?.toLowerCase()))) &&
          (!values?.lastName || (item?.lastName && item?.lastName.toLowerCase().includes(values?.lastName?.toLowerCase()))) &&
          (!values?.email || (item?.email && item?.email.toLowerCase().includes(values?.email?.toLowerCase()))) &&
          (!values?.phoneNumber || (item?.phoneNumber && item?.phoneNumber.toString().includes(values?.phoneNumber))) &&
          (!values?.preferredContactMethod || (item?.preferredContactMethod && item?.preferredContactMethod.toLowerCase().includes(values?.preferredContactMethod?.toLowerCase())))
      )
      let getValue = [values.title, values?.firstName, values?.lastName, values?.email, values?.phoneNumber, values?.preferredContactMethod].filter(value => value);
      setGetTagValues(getValue)
      setSearchedData(searchResult);
      setDisplaySearchData(true)
      setAdvaceSearch(false)
      setSearchClear(true)
      resetForm();
    }
  })
  const { errors, touched, values, handleBlur, handleChange, handleSubmit, setFieldValue, resetForm, dirty } = formik
  const handleClear = () => {
    setDisplaySearchData(false)
  }
  let isColumnSelected;
  const toggleColumnVisibility = (columnKey) => {
    setColumn(columnKey)
    isColumnSelected = tempSelectedColumns?.some((column) => column?.accessor === columnKey);

    if (isColumnSelected) {
      const updatedColumns = tempSelectedColumns?.filter((column) => column?.accessor !== columnKey);
      setTempSelectedColumns(updatedColumns);
    } else {
      const columnToAdd = dynamicColumns?.find((column) => column?.accessor === columnKey);
      setTempSelectedColumns([...tempSelectedColumns, columnToAdd]);
    }
  };

  const handleColumnClear = () => {
    isColumnSelected = selectedColumns?.some((selectedColumn) => selectedColumn?.accessor === column?.accessor)
    setTempSelectedColumns(dynamicColumns);
    setManageColumns(!manageColumns ? !manageColumns : false)
  }

  const handleExportContacts = (extension) => {
    if (selectedValues && selectedValues?.length > 0) {
      downloadCsvOrExcel(extension, selectedValues);
    }
    else {
      downloadCsvOrExcel(extension);
    }
  }

  const downloadCsvOrExcel = async (extension, selectedIds) => {
    try {
      if (selectedIds && selectedIds?.length > 0) {
        const selectedRecordsWithSpecificFileds = tableData?.filter((rec) => selectedIds.includes(rec._id))?.map((rec) => {
          const selectedFieldsData = {};
          csvColumns.forEach((property) => {
            selectedFieldsData[property.accessor] = rec[property.accessor];
          });
          return selectedFieldsData;
        });
        convertJsonToCsvOrExcel(selectedRecordsWithSpecificFileds, csvColumns, 'contact', extension);
      } else {
        const AllRecordsWithSpecificFileds = tableData?.map((rec) => {
          const selectedFieldsData = {};
          csvColumns.forEach((property) => {
            selectedFieldsData[property.accessor] = rec[property.accessor];
          });
          return selectedFieldsData;
        });
        convertJsonToCsvOrExcel(AllRecordsWithSpecificFileds, csvColumns, 'contact', extension);
      }
    } catch (e) {
      console.error(e);
    }
  };

  const convertJsonToCsvOrExcel = (jsonArray, csvColumns, fileName, extension) => {
    const csvHeader = csvColumns.map((col) => col.Header);

    const csvContent = [
      csvHeader,
      ...jsonArray.map((row) => csvColumns.map((col) => row[col.accessor]))
    ];

    const ws = XLSX.utils.aoa_to_sheet(csvContent);
    const wb = XLSX.utils.book_new();
    XLSX.utils.book_append_sheet(wb, ws, 'Sheet 1');
    XLSX.writeFile(wb, `${fileName}.${extension}`);    // .csv, .xlsx
    setSelectedValues([])
  };

  const handleSearch = (results) => {
    setSearchedData(results);
  };

  return (
    <>
      <Card
        direction="column"
        w="100%"
        overflowX={{ sm: "scroll", lg: "hidden" }}
      >
        <Grid templateColumns="repeat(12, 1fr)" gap={2}>
          <GridItem colSpan={{ base: 12, md: 8 }} display={"flex"} alignItems={"center"}>
            <Flex alignItems={"center"} flexWrap={"wrap"}>
              <Text
                color={"secondaryGray.900"}
                fontSize="22px"
                fontWeight="700"
              >
                Contacts (<CountUpComponent key={data?.length} targetNumber={data?.length} />)
              </Text>
              {isHide ? null :
                <>
                  <CustomSearchInput setSearchbox={setSearchbox} setDisplaySearchData={setDisplaySearchData} searchbox={searchbox} allData={allData} dataColumn={dataColumn} onSearch={handleSearch} />
                  <Button variant="outline" colorScheme='brand' leftIcon={<SearchIcon />} onClick={() => setAdvaceSearch(true)} size="sm">Advance Search</Button>
                </>
              }
              {displaySearchData === true ? <Button variant="outline" size="sm" colorScheme='red' ms={2} onClick={() => { handleClear(); setGetTagValues([]); setSearchbox(''); }}>Clear</Button> : ""}
              {(selectedValues.length > 0 && access?.delete) && <DeleteIcon cursor={"pointer"} onClick={() => setDelete(true)} color={'red'} ms={2} />}
            </Flex>
          </GridItem>
          <GridItem colSpan={{ base: 12, md: 4 }} display={"flex"} justifyContent={"end"} alignItems={"center"} textAlign={"right"}>
            {isHide ? null :
              <Menu isLazy  >
                <MenuButton p={4}>
                  <BsColumnsGap />
                </MenuButton>
                <MenuList minW={'fit-content'} transform={"translate(1670px, 60px)"} zIndex={2}  >
                  <MenuItem onClick={() => setManageColumns(true)} width={"165px"}> Manage Columns
                  </MenuItem>
                  <MenuItem width={"165px"} onClick={() => setIsImportContact(true)}> Import Contacts
                  </MenuItem>
                  <MenuDivider />
                  <MenuItem width={"165px"} onClick={() => handleExportContacts('csv')}>{selectedValues && selectedValues?.length > 0 ? 'Export Selected Data as CSV' : 'Export as CSV'}</MenuItem>
                  <MenuItem width={"165px"} onClick={() => handleExportContacts('xlsx')}>{selectedValues && selectedValues?.length > 0 ? 'Export Selected Data as Excel' : 'Export as Excel'}</MenuItem>
                </MenuList>
              </Menu>
            }
            {!isHide && access?.create && <Button onClick={() => handleClick()} size={"sm"} variant="brand" leftIcon={<AddIcon />}>Add New</Button>}
          </GridItem>
          <HStack spacing={4} mb={2}>
            {getTagValues && getTagValues.map((item) => (
              <Tag
                size={"md"}
                p={2}
                key={item}
                borderRadius='full'
                variant='solid'
                colorScheme="gray"
              >
                <TagLabel>{item}</TagLabel>
                {/* <TagCloseButton /> */}
              </Tag>
            ))}
          </HStack>
        </Grid>

        {/* Delete model */}
        <Delete setAction={setAction} isOpen={deleteModel} onClose={setDelete} setSelectedValues={setSelectedValues} url='api/contact/deleteMany' data={selectedValues} method='many' />

        <Box overflowY={"auto"} className="table-fix-container">
          <Table {...getTableProps()} variant="simple" color="gray.500" mb="24px">
            <Thead zIndex={1}>
              {headerGroups?.map((headerGroup, index) => (
                <Tr {...headerGroup.getHeaderGroupProps()} key={index}>
                  {headerGroup.headers?.map((column, index) => (
                    <Th
                      {...column.getHeaderProps(column.isSortable !== false && column.getSortByToggleProps())}
                      pe="10px"
                      key={index}
                      borderColor={borderColor}
                    >
                      <Flex
                        justifyContent={column.center ? "center" : "start"}
                        align="center"
                        fontSize={{ sm: "14px", lg: "16px" }}
                        color="secondaryGray.900"
                      >
                        <span style={{ textTransform: "capitalize", marginRight: "8px" }}>
                          {column.render("Header")}
                        </span>
                        {column.isSortable !== false && (
                          <span>
                            {column.isSorted ? (column.isSortedDesc ? <FaSortDown /> : <FaSortUp />) : <FaSort />}
                          </span>
                        )}
                      </Flex>
                    </Th>
                  ))}
                </Tr>
              ))}
            </Thead>
            <Tbody {...getTableBodyProps()}>
              {isLoding ?
                <Tr>
                  <Td colSpan={columns?.length}>
                    <Flex justifyContent={'center'} alignItems={'center'} width="100%" color={textColor} fontSize="sm" fontWeight="700">
                      <Spinner />
                    </Flex>
                  </Td>
                </Tr>
                : data?.length === 0 ? (
                  <Tr>
                    <Td colSpan={columns.length}>
                      <Text textAlign={'center'} width="100%" color={textColor} fontSize="sm" fontWeight="700">
                        -- No Data Found --
                      </Text>
                    </Td>
                  </Tr>
                ) : data?.length > 0 && page?.map((row, i) => {
                  prepareRow(row);
                  return (
                    <Tr {...row?.getRowProps()} key={i}>
                      {row?.cells?.map((cell, index) => {
                        let data = "";
                        if (cell?.column.Header === "#") {
                          data = (
                            <Flex align="center">
                              <Checkbox colorScheme="brandScheme" value={selectedValues} isChecked={selectedValues.includes(cell?.value)} onChange={(event) => handleCheckboxChange(event, cell?.value)} me="10px" />
                              <Text color={textColor} fontSize="sm" fontWeight="700">
                                {cell?.row?.index + 1}
                              </Text>
                            </Flex>
                          );
                        } else if (cell?.column.Header === "Title") {
                          data = (
                            <Text
                              me="10px"
                              color={textColor}
                              fontSize="sm"
                              fontWeight="700"
                            >
                              {cell?.value}
                            </Text>
                          );
                        } else if (cell?.column.Header === "First Name") {
                          data = (
                            access?.view ? <Link to={`/contactView/${cell?.row?.original._id}`}>
                              <Text
                                me="10px"
                                sx={{ '&:hover': { color: 'blue.500', textDecoration: 'underline' } }}
                                color='brand.600'
                                fontSize="sm"
                                fontWeight="700"
                              >
                                {cell?.value}
                              </Text>
                            </Link> :
                              <Text
                                me="10px"
                                // sx={{ '&:hover': { color: 'blue.500', textDecoration: 'underline' } }}
                                // color='brand.600'
                                color={textColor}
                                fontSize="sm"
                                fontWeight="700"
                              >
                                {cell?.value}
                              </Text>
                          );
                        } else if (cell?.column.Header === "Last Name") {
                          data = (
                            <Text
                              me="10px"
                              color={textColor}
                              fontSize="sm"
                              fontWeight="700"
                            >
                              {cell?.value}
                            </Text>
                          );
                        } else if (cell?.column.Header === "Phone Number") {
                          data = (
                            callAccess?.create ? <Text fontSize="sm" fontWeight="700"
                              onClick={() => {
                                setAddPhoneCall(true)
                                setSelectedId(cell?.row?.values._id)
                              }}
                              color='brand.600' sx={{ cursor: 'pointer', '&:hover': { color: 'blue.500', textDecoration: 'underline' } }}>
                              {cell?.value}
                            </Text> : <Text fontSize="sm" fontWeight="700"
                              color={textColor}>
                              {cell?.value}
                            </Text>
                          );
                        } else if (cell?.column.Header === "Email Address") {
                          data = (
                            emailAccess?.create ? <Text fontSize="sm" fontWeight="700"
                              onClick={() => {
                                setAddEmailHistory(true)
                                setSelectedId(cell?.row?.values._id)
                              }}
                              color='brand.600' sx={{ cursor: 'pointer', '&:hover': { color: 'blue.500', textDecoration: 'underline' } }}>
                              {cell?.value}
                            </Text> : <Text fontSize="sm" fontWeight="700"
                              color={textColor}>
                              {cell?.value}
                            </Text>
                          );
                        } else if (cell?.column.Header === "Contact Method") {
                          data = (
                            <Text color={textColor} fontSize="sm" fontWeight="700">
                              {cell?.value}
                            </Text>
                          );
                        } else if (cell?.column.Header === "Action") {
                          data = (
                            <Text fontSize="md" fontWeight="900" textAlign={"center"} >
                              <Menu isLazy  >
                                <MenuButton><CiMenuKebab /></MenuButton>
                                <MenuList minW={'fit-content'} transform={"translate(1520px, 173px);"}>
                                  {access?.update && <MenuItem py={2.5} onClick={() => { setEdit(true); setSelectedId(cell?.row?.original._id) }} icon={<EditIcon mb={1} fontSize={15} />}>Edit</MenuItem>}
                                  {callAccess?.create && <MenuItem py={2.5} width={"165px"} onClick={() => {
                                    setAddPhoneCall(true)
                                    setSelectedId(cell?.row?.values._id)
                                  }} icon={<PhoneIcon mb={1} fontSize={15} />}>Create Call</MenuItem>}
                                  {emailAccess?.create && <MenuItem py={2.5} width={"165px"} onClick={() => {
                                    setAddEmailHistory(true)
                                    setSelectedId(cell?.row?.values._id)
                                  }} icon={<EmailIcon mb={1} fontSize={15} />}>Send Email</MenuItem>}
                                  {access?.view && <MenuItem py={2.5} color={'green'} onClick={() => navigate(`/contactView/${cell?.row?.original._id}`)} icon={<ViewIcon mb={1} fontSize={15} />}>View</MenuItem>}
                                  {access?.delete && <MenuItem py={2.5} color={'red'} onClick={() => { setSelectedValues([cell?.row?.original._id]); setDelete(true) }} icon={<DeleteIcon mb={1} fontSize={15} />}>Delete</MenuItem>}
                                </MenuList>
                              </Menu>
                            </Text>
                          )
                        }
                        return (
                          <Td
                            {...cell?.getCellProps()}
                            key={index}
                            fontSize={{ sm: "14px" }}
                            minW={{ sm: "150px", md: "200px", lg: "auto" }}
                            borderColor="transparent"
                          >
                            {data}
                          </Td>
                        );
                      })}
                    </Tr>
                  );
                })}
            </Tbody>
          </Table>
        </Box>
        {data?.length > 5 && <Pagination gotoPage={gotoPage} gopageValue={gopageValue} setGopageValue={setGopageValue} pageCount={pageCount} canPreviousPage={canPreviousPage} previousPage={previousPage} canNextPage={canNextPage} pageOptions={pageOptions} setPageSize={setPageSize} nextPage={nextPage} pageSize={pageSize} pageIndex={pageIndex} />}

      </Card>
      {/* modal */}
      {isOpen && <Add
        isOpen={isOpen}
        size={size}
        setContactData={setContactData} contactData={contactData[0]}
        onClose={onClose}
        setAction={setAction} />}
      <AddEmailHistory fetchData={fetchData} isOpen={addEmailHistory} onClose={setAddEmailHistory} id={selectedId} />
      <AddPhoneCall fetchData={fetchData} isOpen={addPhoneCall} onClose={setAddPhoneCall} id={selectedId} />
      <Edit isOpen={edit} size={size} onClose={setEdit} setAction={setAction} selectedId={selectedId} setSelectedId={setSelectedId} moduleId={contactData?.[0]?._id} />
      <ImportModal text='Contact file' fetchData={fetchData} isOpen={isImportContact} onClose={setIsImportContact} />
      {/* Advance filter */}
      <Modal onClose={() => { setAdvaceSearch(false); resetForm(); }} isOpen={advaceSearch} isCentered>
        <ModalOverlay />
        <ModalContent>
          <ModalHeader>Advance Search</ModalHeader>
          <ModalCloseButton onClick={() => { setAdvaceSearch(false); resetForm() }} />
          <ModalBody>
            <Grid templateColumns="repeat(12, 1fr)" mb={3} gap={2}>
              <GridItem colSpan={{ base: 12, md: 6 }}>
                <FormLabel display='flex' ms='4px' fontSize='sm' fontWeight='600' color={"#000"} mb="0" mt={2}>
                  Title
                </FormLabel>
                <Input
                  fontSize='sm'
                  onChange={handleChange} onBlur={handleBlur}
                  value={values?.title}
                  name="title"
                  placeholder='Enter Title'
                  fontWeight='500'
                />
                <Text mb='10px' color={'red'}> {errors.title && touched.title && errors.title}</Text>

              </GridItem>
              <GridItem colSpan={{ base: 12, md: 6 }}>
                <FormLabel display='flex' ms='4px' fontSize='sm' fontWeight='600' color={"#000"} mb="0" mt={2}>
                  FirstName
                </FormLabel>
                <Input
                  fontSize='sm'
                  onChange={handleChange} onBlur={handleBlur}
                  value={values?.firstName}
                  name="firstName"
                  placeholder='Enter FirstName'
                  fontWeight='500'
                />
                <Text mb='10px' color={'red'}> {errors.firstName && touched.firstName && errors.firstName}</Text>

              </GridItem>

              <GridItem colSpan={{ base: 12, md: 6 }}>
                <FormLabel display='flex' ms='4px' fontSize='sm' fontWeight='600' color={"#000"} mb="0" mt={2} >
                  LastName
                </FormLabel>
                <Input
                  fontSize='sm'
                  onChange={handleChange} onBlur={handleBlur}
                  value={values?.lastName}
                  name="lastName"
                  placeholder='Enter LastName'
                  fontWeight='500'
                />
                <Text mb='10px' color={'red'}> {errors.lastName && touched.lastName && errors.lastName}</Text>

              </GridItem>
              <GridItem colSpan={{ base: 12, md: 6 }}>
                <FormLabel display='flex' ms='4px' fontSize='sm' fontWeight='600' color={"#000"} mb="0" mt={2}>
                  Phone Number
                </FormLabel>
                <Input
                  fontSize='sm'
                  onChange={handleChange} onBlur={handleBlur}
                  value={values?.phoneNumber}
                  name="phoneNumber"
                  placeholder='Enter PhoneNumber'
                  fontWeight='500'
                />
                <Text mb='10px' color={'red'}> {errors.phoneNumber && touched.phoneNumber && errors.phoneNumber}</Text>

              </GridItem>

              <GridItem colSpan={{ base: 12 }}>
                <FormLabel display='flex' ms='4px' fontSize='sm' fontWeight='600' color={"#000"} mb="0" mt={2}>
                  Preferred Contact Method
                </FormLabel>
                <Input
                  fontSize='sm'
                  onChange={handleChange} onBlur={handleBlur}
                  value={values?.preferredContactMethod}
                  name="preferredContactMethod"
                  placeholder='Enter Preferred Contact Method'
                  fontWeight='500'
                />
                <Text mb='10px' color={'red'}> {errors.preferredContactMethod && touched.preferredContactMethod && errors.preferredContactMethod}</Text>

              </GridItem>

            </Grid>
          </ModalBody>
          <ModalFooter>
<<<<<<< HEAD
            <Button variant="outline" colorScheme='green' mr={2} size="sm" onClick={handleSubmit} disabled={isLoding || !dirty ? true : false} >{isLoding ? <Spinner /> : 'Search'}</Button>
            <Button colorScheme="red" onClick={() => resetForm()} size="sm">Clear</Button>
=======
            <Button colorScheme='brand' mr={2} size="sm" onClick={handleSubmit} disabled={isLoding || !dirty ? true : false} >{isLoding ? <Spinner /> : 'Search'}</Button>
            <Button colorScheme="red" onClick={() => resetForm()} variant="outline" size='sm'>Clear</Button>
>>>>>>> 2e557834
          </ModalFooter>
        </ModalContent>
      </Modal>
      {/* Manage Columns */}
      <Modal onClose={() => { setManageColumns(false); resetForm() }} isOpen={manageColumns} isCentered>
        <ModalOverlay />
        <ModalContent>
          <ModalHeader>Manage Columns</ModalHeader>
          <ModalCloseButton onClick={() => { setManageColumns(false); resetForm() }} />
          <ModalBody>
            <div>
              {dynamicColumns.map((column) => (
                <Text display={"flex"} key={column?.accessor} py={2}>
                  <Checkbox
                    defaultChecked={selectedColumns.some((selectedColumn) => selectedColumn?.accessor === column?.accessor)}
                    onChange={() => toggleColumnVisibility(column?.accessor)}
                    pe={2}
                  />
                  {column?.Header}
                </Text>
              ))}
            </div>
          </ModalBody>
          <ModalFooter>
            <Button colorScheme='brand' mr={2} onClick={() => {
              setSelectedColumns(tempSelectedColumns);
              setManageColumns(false);
              resetForm();
<<<<<<< HEAD
            }} disabled={isLoding ? true : false} >{isLoding ? <Spinner /> : 'Save'}</Button>
            <Button colorScheme="red" size='sm' onClick={() => handleColumnClear()}>Close</Button>
=======
            }} disabled={isLoding ? true : false} size='sm'>{isLoding ? <Spinner /> : 'Save'}</Button>
            <Button variant='outline' colorScheme="red" size='sm' onClick={() => handleColumnClear()}>Close</Button>
>>>>>>> 2e557834
          </ModalFooter>
        </ModalContent>
      </Modal>
    </>
  );
}<|MERGE_RESOLUTION|>--- conflicted
+++ resolved
@@ -622,13 +622,8 @@
             </Grid>
           </ModalBody>
           <ModalFooter>
-<<<<<<< HEAD
-            <Button variant="outline" colorScheme='green' mr={2} size="sm" onClick={handleSubmit} disabled={isLoding || !dirty ? true : false} >{isLoding ? <Spinner /> : 'Search'}</Button>
-            <Button colorScheme="red" onClick={() => resetForm()} size="sm">Clear</Button>
-=======
             <Button colorScheme='brand' mr={2} size="sm" onClick={handleSubmit} disabled={isLoding || !dirty ? true : false} >{isLoding ? <Spinner /> : 'Search'}</Button>
             <Button colorScheme="red" onClick={() => resetForm()} variant="outline" size='sm'>Clear</Button>
->>>>>>> 2e557834
           </ModalFooter>
         </ModalContent>
       </Modal>
@@ -657,13 +652,8 @@
               setSelectedColumns(tempSelectedColumns);
               setManageColumns(false);
               resetForm();
-<<<<<<< HEAD
-            }} disabled={isLoding ? true : false} >{isLoding ? <Spinner /> : 'Save'}</Button>
-            <Button colorScheme="red" size='sm' onClick={() => handleColumnClear()}>Close</Button>
-=======
             }} disabled={isLoding ? true : false} size='sm'>{isLoding ? <Spinner /> : 'Save'}</Button>
             <Button variant='outline' colorScheme="red" size='sm' onClick={() => handleColumnClear()}>Close</Button>
->>>>>>> 2e557834
           </ModalFooter>
         </ModalContent>
       </Modal>
