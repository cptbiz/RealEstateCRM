import { AddIcon, DeleteIcon, EditIcon, ViewIcon } from "@chakra-ui/icons";
import {
  Button,
  Checkbox,
  Flex,
  Grid,
  GridItem,
  Heading,
  Menu,
  MenuButton,
  MenuItem,
  MenuList,
  Text,
  Tooltip,
  useDisclosure,
} from "@chakra-ui/react";
import Card from 'components/card/Card';
import CommonDeleteModel from "components/commonDeleteModel";
import DataNotFound from 'components/notFoundData';
import { useEffect, useState } from "react";
import { CiMenuKebab } from "react-icons/ci";
import { FaHome } from "react-icons/fa";
import { IoIosArrowBack } from 'react-icons/io';
import { useDispatch, useSelector } from "react-redux";
import { useNavigate } from "react-router-dom";
import { toast } from "react-toastify";
import { deleteManyApi } from "services/api";
import Spinner from '../../../components/spinner/Spinner';
import { HasAccess } from "../../../redux/accessUtils";
import { fetchPropertyCustomFiled } from "../../../redux/slices/propertyCustomFiledSlice";
import { fetchPropertyData } from "../../../redux/slices/propertySlice";
import Add from "./Add";
import Edit from "./Edit";
import ImportModal from "./components/ImportModal";
import PaginationProperty from "./PaginationProperty";

const Index = () => {
  const user = JSON.parse(localStorage.getItem("user"));
  const navigate = useNavigate();
  const dispatch = useDispatch();
  const [permission] = HasAccess(["Properties"]);
  const [isLoding, setIsLoding] = useState(false);
  // const [data, setData] = useState([]);
  const [tableColumns, setTableColumns] = useState([]);
  const [columns, setColumns] = useState([]);
  // const [dataColumn, setDataColumn] = useState([]);
  // const [selectedColumns, setSelectedColumns] = useState([]);
  const [action, setAction] = useState(false);
  const { isOpen, onOpen, onClose } = useDisclosure();
  const [propertyData, setPropertyData] = useState([]);
  const [edit, setEdit] = useState(false);
  const [deleteModel, setDelete] = useState(false);
  const [selectedId, setSelectedId] = useState();
  const [selectedValues, setSelectedValues] = useState([]);
  const [isImportProperty, setIsImportProperty] = useState(false);

  //pagination
  const [currentPage ,setCurrentPage] = useState(1)
  const [rangeData ,setRangeData] = useState(10)
  const [gotoPage, setGotoPage] = useState(1);
  const [pageSize, setPageSize] = useState(10);
  const pageCount = 5
  
  const nextPage = () => setCurrentPage((prev) => prev + 1);
  const previousPage = () => setCurrentPage((prev) => Math.max(prev - 1, 0));

  const data = useSelector((state) => state?.propertyData?.data);
  const calculateTotalPage = () => {
    let  pageCount = 0
    return pageCount
  }
  const pageOptions = Array.from({ length: pageCount });

  const fetchCustomDataFields = async () => {
    setIsLoding(true);
    const result = await dispatch(fetchPropertyCustomFiled());
    if (result.payload.status === 200) {
      setPropertyData(result?.payload?.data);
    } else {
      toast.error("Failed to fetch data", "error");
    }
    const actionHeader = {
      Header: "Action",
      accessor: "action",
      isSortable: false,
      center: true,
      cell: ({ row }) => (
        <Text fontSize="md" fontWeight="900" textAlign={"center"}>
          <Menu isLazy>
            <MenuButton>
              <CiMenuKebab />
            </MenuButton>
            <MenuList
              minW={"fit-content"}
              transform={"translate(1520px, 173px);"}
            >
              {permission?.update && (
                <MenuItem
                  py={2.5}
                  icon={<EditIcon fontSize={15} mb={1} />}
                  onClick={() => {
                    setEdit(true);
                    setSelectedId(row?.values?._id);
                  }}
                >
                  Edit
                </MenuItem>
              )}
              {permission?.view && (
                <MenuItem
                  py={2.5}
                  color={"green"}
                  icon={<ViewIcon mb={1} fontSize={15} />}
                  onClick={() => {
                    navigate(`/propertyView/${row?.values?._id}`);
                  }}
                >
                  View
                </MenuItem>
              )}
              {permission?.delete && (
                <MenuItem
                  py={2.5}
                  color={"red"}
                  icon={<DeleteIcon fontSize={15} mb={1} />}
                  onClick={() => {
                    setDelete(true);
                    setSelectedValues([row?.values?._id]);
                    setSelectedId(row?.values?._id);
                  }}
                >
                  Delete
                </MenuItem>
              )}
            </MenuList>
          </Menu>
        </Text>
      ),
    };
    const tempTableColumns = [
      { Header: "#", accessor: "_id", isSortable: false, width: 10 },
      ...(result?.payload?.data && result.payload.data.length > 0
        ? result.payload.data[0]?.fields
          ?.filter((field) => field?.isTableField === true && field?.isView)
          ?.map((field) => ({
            Header: field?.label,
            accessor: field?.name,
            cell: (cell) => (
              <div className="selectOpt">
                <Text
                  onClick={() => {
                    navigate(`/propertyView/${cell?.row?.original?._id}`);
                  }}
                  me="10px"
                  sx={{
                    "&:hover": {
                      color: "blue.500",
                      textDecoration: "underline",
                    },
                    cursor: "pointer",
                  }}
                  color="brand.600"
                  fontSize="sm"
                  fontWeight="700"
                >
                  {cell?.value || "-"}
                </Text>
              </div>
            ),
          })) || []
        : []),
      ...(result?.payload?.data?.[0]?.fields || []) // Ensure result.payload[0].fields is an array
        .filter((field) => field?.isTableField === true && !field?.isView) // Filter out fields where isTableField is true
        .map((field) => ({ Header: field?.label, accessor: field?.name })),
      ...(permission?.update || permission?.view || permission?.delete
        ? [actionHeader]
        : []),
    ];

    setColumns(tempTableColumns);
    setIsLoding(false);
  };

  const handleDeleteProperties = async (ids) => {
    try {
      setIsLoding(true);
      let response = await deleteManyApi("api/property/deleteMany", ids);
      if (response.status === 200) {
        setSelectedValues([]);
        setDelete(false);
        setAction((pre) => !pre);
      }
    } catch (error) {
      console.log(error);
    } finally {
      setIsLoding(false);
    }
  };

  useEffect(() => {
    dispatch(fetchPropertyData());
    fetchCustomDataFields();
  }, [action]);

  const handleCheckboxChange = (event, value) => {
    if (event.target.checked) {
      setSelectedValues((prevSelectedValues) => [...prevSelectedValues, value]);
    } else {
      setSelectedValues((prevSelectedValues) =>
        prevSelectedValues.filter((selectedValue) => selectedValue !== value)
      );
    }
  };
  const displayedData = data.slice(currentPage * rangeData, (currentPage + 1) * rangeData)

  return (
    <div>
      {/* <Grid templateColumns="repeat(6, 1fr)" mb={3} gap={4}>
                {!isLoding &&
                    <GridItem colSpan={6}>
                        <CommonCheckTable
                            title={"Properties"}
                            isLoding={isLoding}
                            columnData={columns ?? []}
                            // dataColumn={dataColumn ?? []}
                            allData={data ?? []}
                            tableData={data}
                            tableCustomFields={propertyData?.[0]?.fields?.filter((field) => field?.isTableField === true) || []}
                            access={permission}
                            // action={action}
                            // setAction={setAction}
                            // selectedColumns={selectedColumns}
                            // setSelectedColumns={setSelectedColumns}
                            // isOpen={isOpen}
                            // onClose={onclose}
                            onOpen={onOpen}
                            selectedValues={selectedValues}
                            setSelectedValues={setSelectedValues}
                            setDelete={setDelete}
                            setIsImport={setIsImportProperty}
                        />
                    </GridItem>
                }
            </Grid> */}
      <Flex justifyContent={"end"} mb={3}>
        {selectedValues.length > 0 && (
          <Button
            variant="outline"
            colorScheme="brand"
            color={"red"}
            mr={2}
            leftIcon={<DeleteIcon />}
            onClick={() => {
              setDelete(true)
            }}
            size="sm"
          >
            Delete
          </Button>
        )}
        <Button
          size="sm"
          variant="brand"
          me={1}
          onClick={() => onOpen()}
          leftIcon={<AddIcon />}
        >
          Add New
        </Button>
      </Flex>

      <Grid templateColumns="repeat(12, 1fr)" gap={3} my={3}>
        <GridItem rowSpan={2} colSpan={{ base: 12, md: 6, lg: 3 }}>
          <Card className="light-green" style={{ padding: "15px" }}>
            Available
          </Card>
        </GridItem>
        <GridItem rowSpan={2} colSpan={{ base: 12, md: 6, lg: 3 }}>
          <Card className="light-yellow" style={{ padding: "15px" }}>
            Booked
          </Card>
        </GridItem>
        <GridItem rowSpan={2} colSpan={{ base: 12, md: 6, lg: 3 }}>
          <Card className="light-blue" style={{ padding: "15px" }}>
            Sold
          </Card>
        </GridItem>
        <GridItem rowSpan={2} colSpan={{ base: 12, md: 6, lg: 3 }}>
          <Card className="light-red" style={{ padding: "15px" }}>
            Blocked
          </Card>
        </GridItem>
      </Grid>

      {isLoding ? (
        <Flex
          justifyContent={"center"}
          alignItems={"center"}
          width="100%"
          fontSize="sm"
          fontWeight="700"
        >
          <Spinner />
        </Flex>
      ) : data && data.length > 0 ? (
        <Grid templateColumns="repeat(12, 1fr)" gap={3}>
<<<<<<< HEAD
          {displayedData?.map((item, i) => (
            <GridItem rowSpan={2} colSpan={{ base: 12, md: 6, lg: 3 }} key={i}>
              <Card>
                <Flex alignItems={"center"} justifyContent={"space-between"}>
=======
          {data?.map((item, i) => (
            <GridItem rowSpan={2} colSpan={{ base: 12, md: 6, lg: 3 }} key={i} >
              <Card >
                <Flex alignItems={"center"} justifyContent={"space-between"} >
>>>>>>> 5e01c08f
                  <Flex>
                    <Checkbox
                      colorScheme="brandScheme"
                      value={selectedValues}
                      isChecked={selectedValues.includes(item?._id)}
                      onChange={(event) =>
                        handleCheckboxChange(event, item?._id)
                      }
                      me="10px"
                    />
                    <Flex className="light-yellow" style={{ height: "30px", width: "30px", borderRadius: "50%", justifyContent: "center", alignItems: "center", marginRight: "10PX" }}>
                      <FaHome />
                    </Flex>
                    <Tooltip
                      hasArrow
                      label={item?.name}
                      bg="gray.200"
                      color="gray"
                      textTransform={"capitalize"}
                      fontSize="sm"
                    >
                      <Heading
                        size="md"
                        fontWeight={"500"}
                        onClick={() => {
                          navigate(`/propertyView/${item?._id}`);
                        }}
                        sx={{
                          textOverflow: "ellipsis",
                          whiteSpace: "nowrap",
                          maxWidth: "8rem",
                          overflow: "hidden",
                          cursor: "pointer",
                          textTransform: "capitalize",
                        }}
                      >
                        {item?.name}
                      </Heading>
                    </Tooltip>
                  </Flex>
                  <Menu isLazy>
                    <MenuButton>
                      <CiMenuKebab />
                    </MenuButton>
                    <MenuList
                      minW={"fit-content"}
                      transform={"translate(1520px, 173px);"}
                    >
                      {permission?.update && (
                        <MenuItem
                          py={2.5}
                          icon={<EditIcon fontSize={15} mb={1} />}
                          onClick={() => {
                            setEdit(true);
                            setSelectedId(item?._id);
                          }}
                        >
                          Edit
                        </MenuItem>
                      )}
                      {permission?.view && (
                        <MenuItem
                          py={2.5}
                          color={"green"}
                          icon={<ViewIcon mb={1} fontSize={15} />}
                          onClick={() => {
                            navigate(`/propertyView/${item?._id}`);
                          }}
                        >
                          View
                        </MenuItem>
                      )}
                      {permission?.delete && (
                        <MenuItem
                          py={2.5}
                          color={"red"}
                          icon={<DeleteIcon fontSize={15} mb={1} />}
                          onClick={() => {
                            setSelectedValues([item?._id])
                            setDelete(true)
                          }}
                        >
                          Delete
                        </MenuItem>
                      )}
                    </MenuList>
                  </Menu>
                  {/* <Flex>
                    <Button
                      size="sm"
                      variant="outline"
                      me={2}
                      color={"green"}
                      onClick={() => {
                        setEdit(true);
                        setSelectedId(item?._id);
                      }}
                    >
                      <EditIcon />
                    </Button>
                    <Button
                      size="sm"
                      variant="outline"
                      me={2}
                      color={"red"}
                      onClick={() => {
                        setSelectedValues(item?._id)
                        setDelete(true)
                      }}
                    >
                      <DeleteIcon />
                    </Button>
                  </Flex> */}
                </Flex>
              </Card>
            </GridItem>
          ))}
        </Grid>
      ) : (
        <Card mt="5">
          <Text
            textAlign={"center"}
            width="100%"
            color={"gray.500"}
            fontSize="sm"
            fontWeight="700"
          >
            <DataNotFound />
          </Text>
        </Card>
      )}

      {isOpen && (
        <Add
          propertyData={propertyData[0]}
          isOpen={isOpen}
          size={"lg"}
          onClose={onClose}
          setAction={setAction}
        />
      )}
      {edit && (
        <Edit
          isOpen={edit}
          size={"lg"}
          propertyData={propertyData[0]}
          selectedId={selectedId}
          setSelectedId={setSelectedId}
          onClose={setEdit}
          setAction={setAction}
        />
      )}
      {deleteModel && (
        <CommonDeleteModel
          isOpen={deleteModel}
          onClose={() => setDelete(false)}
          type="Properties"
          handleDeleteData={handleDeleteProperties}
          ids={selectedValues}
        />
      )}
      {isImportProperty && (
        <ImportModal
          text="Property file"
          isOpen={isImportProperty}
          onClose={setIsImportProperty}
          customFields={propertyData?.[0]?.fields || []}
        />
      )}
       <Card mt={3}>
            <Grid templateColumns="repeat(6, 1fr)" gap={1} style={{ display:'block', margin:'auto' }}>
              <GridItem colSpan={{ base: 2 }} >
                  <PaginationProperty currentPage={currentPage}  nextPage={nextPage} previousPage={previousPage}  pageCount={pageCount}  pageOptions={pageOptions}  gotoPage={gotoPage} pageSize={pageSize} setPageSize={setPageSize} setGotoPage={setGotoPage} setCurrentPage={setCurrentPage} rangeData={rangeData} setRangeData={setRangeData}  />
              </GridItem>
            </Grid>
      </Card>
    </div>
  );
};

export default Index;<|MERGE_RESOLUTION|>--- conflicted
+++ resolved
@@ -304,17 +304,10 @@
         </Flex>
       ) : data && data.length > 0 ? (
         <Grid templateColumns="repeat(12, 1fr)" gap={3}>
-<<<<<<< HEAD
-          {displayedData?.map((item, i) => (
-            <GridItem rowSpan={2} colSpan={{ base: 12, md: 6, lg: 3 }} key={i}>
-              <Card>
-                <Flex alignItems={"center"} justifyContent={"space-between"}>
-=======
           {data?.map((item, i) => (
             <GridItem rowSpan={2} colSpan={{ base: 12, md: 6, lg: 3 }} key={i} >
               <Card >
                 <Flex alignItems={"center"} justifyContent={"space-between"} >
->>>>>>> 5e01c08f
                   <Flex>
                     <Checkbox
                       colorScheme="brandScheme"
