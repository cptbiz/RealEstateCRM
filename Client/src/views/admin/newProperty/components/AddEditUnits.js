--- conflicted
+++ resolved
@@ -72,14 +72,7 @@
   const AddUpdateData = async () => {
     try {
       setIsLoding(true);
-<<<<<<< HEAD
-      let response = await postApi(`api/property/add-units/${param?.id}`, {
-        units: values,
-        type: "A",
-      });
-      if (response && response?.status === 200) {
-=======
-      let response
+      let response;
       if (actionType === "Edit") {
         response = await putApi(`api/property/edit-unit/${param?.id}`, values);
       } else {
@@ -90,7 +83,6 @@
       }
 
       if (response && response.status === 200) {
->>>>>>> b04f3c1c
         onClose();
         resetForm();
         setAction((pre) => !pre);
@@ -105,8 +97,8 @@
   };
 
   useEffect(() => {
-    actionType === "Edit" && setInitialValues(selectedUnitType)
-  }, [selectedUnitType])
+    actionType === "Edit" && setInitialValues(selectedUnitType);
+  }, [selectedUnitType]);
 
   return (
     <Modal isOpen={isOpen} isCentered>
