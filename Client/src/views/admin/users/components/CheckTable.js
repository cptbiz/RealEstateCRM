import {
  Box,
  Button,
  Checkbox,
  Flex,
  FormLabel,
  Grid,
  GridItem,
  HStack,
  Input,
  InputGroup,
  InputLeftElement,
  Menu,
  MenuButton,
  MenuDivider,
  MenuItem,
  MenuList,
  Modal,
  ModalBody,
  ModalCloseButton,
  ModalContent,
  ModalFooter,
  ModalHeader,
  ModalOverlay,
  Select,
  Table,
  Tag,
  TagLabel,
  Tbody,
  Td,
  Text,
  Th,
  Thead,
  Tr,
  useColorModeValue,
  useDisclosure
} from "@chakra-ui/react";
import { useEffect, useMemo, useState } from "react";
import {
  useGlobalFilter,
  usePagination,
  useSortBy,
  useTable,
} from "react-table";

// Custom components
import { AddIcon, DeleteIcon, EditIcon, SearchIcon, ViewIcon } from "@chakra-ui/icons";
import Card from "components/card/Card";
import CountUpComponent from "components/countUpComponent/countUpComponent";
import Pagination from "components/pagination/Pagination";
import Spinner from "components/spinner/Spinner";
import { FaSort, FaSortDown, FaSortUp } from "react-icons/fa";
import { Link, useNavigate } from "react-router-dom";
import Delete from "../Delete";
import AddUser from "../Add";
import { useFormik } from "formik";
import * as yup from "yup"
import { BsColumnsGap } from "react-icons/bs";
import { CiMenuKebab } from "react-icons/ci";


export default function CheckTable(props) {
  // const { columnsData, action, setAction } = props;
  const { columnsData, tableData, fetchData, isLoding, allData, setSearchedData, setDisplaySearchData, displaySearchData, selectedColumns, setSelectedColumns, dynamicColumns, setDynamicColumns, setAction, action } = props;

  const textColor = useColorModeValue("gray.500", "white");
  const borderColor = useColorModeValue("gray.200", "whiteAlpha.100");
  // const columns = useMemo(() => columnsData, [columnsData]);
  const columns = useMemo(() => selectedColumns, [selectedColumns]);
  const data = useMemo(() => tableData, [tableData]);
  const [selectedValues, setSelectedValues] = useState([]);
  const user = JSON.parse(localStorage.getItem("user"))
  const [deleteModel, setDelete] = useState(false);
  const [gopageValue, setGopageValue] = useState()
  const { isOpen, onOpen, onClose } = useDisclosure()
  const [advaceSearch, setAdvaceSearch] = useState(false);
  const [searchClear, setSearchClear] = useState(false);
  const [searchbox, setSearchbox] = useState('');
  const [manageColumns, setManageColumns] = useState(false);
  const [tempSelectedColumns, setTempSelectedColumns] = useState(selectedColumns);
  const [getTagValues, setGetTagValues] = useState([]);
  const [edit, setEdit] = useState(false);
  const [selectedId, setSelectedId] = useState();
  const navigate = useNavigate()

  const toggleColumnVisibility = (columnKey) => {
    const isColumnSelected = tempSelectedColumns.some((column) => column.accessor === columnKey);

    if (isColumnSelected) {
      const updatedColumns = tempSelectedColumns.filter((column) => column.accessor !== columnKey);
      setTempSelectedColumns(updatedColumns);
    } else {
      const columnToAdd = dynamicColumns.find((column) => column.accessor === columnKey);
      setTempSelectedColumns([...tempSelectedColumns, columnToAdd]);
    }
  };
  const initialValues = {
    firstName: '',
    username: '',
    lastName: '',
  }
  const validationSchema = yup.object({
    firstName: yup.string(),
    username: yup.string().email("Lead Email is invalid"),
    lastName: yup.string(),
  });
  const formik = useFormik({
    initialValues: initialValues,
    validationSchema: validationSchema,
    onSubmit: (values, { resetForm }) => {
      const searchResult = allData?.filter(
        (item) =>
          (!values?.firstName || (item?.firstName && item?.firstName.toLowerCase().includes(values?.firstName?.toLowerCase()))) &&
          (!values?.username || (item?.username && item?.username.toLowerCase().includes(values?.username?.toLowerCase()))) &&
          (!values?.lastName || (item?.lastName && item?.lastName.toLowerCase().includes(values?.lastName?.toLowerCase())))

      )
      let getValue = [values.firstName, values?.username, values?.lastName,].filter(value => value);
      setGetTagValues(getValue)
      setSearchedData(searchResult);
      setDisplaySearchData(true)
      setAdvaceSearch(false)
      setSearchClear(true)
      resetForm();
    }
  })
  const handleClear = () => {
    setDisplaySearchData(false)
  }

  useEffect(() => {
    setSearchedData && setSearchedData(data);
  }, []);
  const { errors, touched, values, handleBlur, handleChange, handleSubmit, setFieldValue, resetForm } = formik
  const handleClick = () => {
    onOpen()
  }

  const tableInstance = useTable(
    {
      columns, data,
      initialState: { pageIndex: 0 }
    },
    useGlobalFilter,
    useSortBy,
    usePagination
  );

  const {
    getTableProps,
    getTableBodyProps,
    headerGroups,
    prepareRow,
    page,
    canPreviousPage,
    canNextPage,
    pageOptions,
    pageCount,
    gotoPage,
    nextPage,
    previousPage,
    setPageSize,
    state: { pageIndex, pageSize }
  } = tableInstance;

  if (pageOptions.length < gopageValue) {
    setGopageValue(pageOptions.length)
  }


  const handleCheckboxChange = (event, value) => {
    if (event.target.checked) {
      setSelectedValues((prevSelectedValues) => [...prevSelectedValues, value]);
    } else {
      setSelectedValues((prevSelectedValues) =>
        prevSelectedValues.filter((selectedValue) => selectedValue !== value)
      );
    }
  };

  useEffect(() => {
    fetchData()
  }, [action])

  return (
    <>
      <Card
        direction="column"
        w="100%"
        px="0px"
        overflowX={{ sm: "scroll", lg: "hidden" }}
      >

        <Grid templateColumns="repeat(12, 1fr)" mb={3} gap={4} mx={4}>
          <GridItem colSpan={8} >
            <Flex alignItems={"center"} flexWrap={"wrap"}>
              <Text
                color={textColor}
                fontSize="22px"
                fontWeight="700"
                lineHeight="100%"
              >
                Users (<CountUpComponent key={data?.length} targetNumber={data?.length} />)
              </Text>
              <InputGroup width={"30%"} mx={3}>
                <InputLeftElement
                  size="sm"
                  top={"-3px"}
                  pointerEvents="none"
                  children={<SearchIcon color="gray.300" borderRadius="16px" />}
                />
                <Input type="text"
                  size="sm"
                  fontSize='sm'
                  value={searchbox}
                  onChange={(e) => {
                    const results = allData.filter((item) => {
                      // Iterate through each property of the object
                      for (const key in item) {
                        // Check if the value of the property contains the search term
                        if (
                          item[key] &&
                          typeof item[key] === "string" &&
                          item[key].toLowerCase().includes(e.target.value.toLowerCase())
                        ) {
                          return true; // If found, include in the results
                        }
                      }
                      return false; // If not found in any field, exclude from the results
                    });
                    setSearchedData(results)
                    setSearchbox(e.target.value)
                    setDisplaySearchData(e.target.value === "" ? false : true)

                  }}
                  fontWeight='500'
                  placeholder="Search..." borderRadius="16px" />
              </InputGroup>
              <Button variant="outline" colorScheme='brand' leftIcon={<SearchIcon />} onClick={() => setAdvaceSearch(true)} size="sm">Advance Search</Button>
              {displaySearchData === true ? <Button variant="outline" size="sm" colorScheme='red' ms={2} onClick={() => { handleClear(); setSearchbox(''); setGetTagValues([]) }}>clear</Button> : ""}
              {selectedValues.length > 0 && <DeleteIcon onClick={() => setDelete(true)} color={'red'} ms={2} />}
            </Flex>
          </GridItem>
          <GridItem colSpan={4} display={"flex"} justifyContent={"end"} alignItems={"center"} textAlign={"right"}>
            <Menu isLazy  >
              <MenuButton p={4}>
                <BsColumnsGap />
              </MenuButton>
              <MenuList minW={'fit-content'} transform={"translate(1670px, 60px)"} >
                <MenuItem onClick={() => setManageColumns(true)} width={"165px"}> Manage Columns
                </MenuItem>
                {/* <MenuItem width={"165px"} onClick={() => setIsImportLead(true)}> Import Leads
                </MenuItem>
                <MenuDivider />
                <MenuItem width={"165px"} onClick={() => handleExportLeads('csv')}>{selectedValues && selectedValues?.length > 0 ? 'Export Selected Data as CSV' : 'Export as CSV'}</MenuItem>
                <MenuItem width={"165px"} onClick={() => handleExportLeads('xlsx')}>{selectedValues && selectedValues?.length > 0 ? 'Export Selected Data as Excel' : 'Export as Excel'}</MenuItem> */}
              </MenuList>
            </Menu>
            <Button onClick={() => handleClick()} variant="brand">Add</Button>
          </GridItem>
          <HStack spacing={4}>
            {getTagValues && getTagValues.map((item) => (
              <Tag
                size={"md"}
                p={2}
                key={item}
                borderRadius='full'
                variant='solid'
                colorScheme="gray"
              >
                <TagLabel>{item}</TagLabel>
                {/* <TagCloseButton /> */}
              </Tag>
            ))}
          </HStack>
        </Grid>
        {/* Delete model */}
        <Delete isOpen={deleteModel} onClose={setDelete} setAction={setAction} setSelectedValues={setSelectedValues} url='api/user/deleteMany' data={selectedValues} method='many' />

        <Box overflowY={"auto"} className="table-fix-container">
          <Table {...getTableProps()} variant="simple" color="gray.500" mb="24px">
            <Thead>
              {headerGroups?.map((headerGroup, index) => (
                <Tr {...headerGroup.getHeaderGroupProps()} key={index}>
                  {headerGroup.headers?.map((column, index) => (
                    <Th
                      {...column.getHeaderProps(column.isSortable !== false && column.getSortByToggleProps())}
                      pe="10px"
                      key={index}
                      borderColor={borderColor}
                    >

                      <Flex
                        align="center"
                        justifyContent={column.center ? "center" : "start"}
                        fontSize={{ sm: "14px", lg: "16px" }}
                        color=" secondaryGray.900"
                      >
                        <span style={{ textTransform: "capitalize", marginRight: "8px" }}>
                          {column.render("Header")}
                        </span>
                        {column.isSortable !== false && (
                          <span>
                            {column.isSorted ? (column.isSortedDesc ? <FaSortDown /> : <FaSortUp />) : <FaSort />}
                          </span>
                        )}
                      </Flex>
                    </Th>
                  ))}
                </Tr>
              ))}
            </Thead>
            <Tbody {...getTableBodyProps()}>
              {isLoding ?
                <Tr>
                  <Td colSpan={columns?.length}>
                    <Flex justifyContent={'center'} alignItems={'center'} width="100%" color={textColor} fontSize="sm" fontWeight="700">
                      <Spinner />
                    </Flex>
                  </Td>
                </Tr>
                : data?.length === 0 ? (
                  <Tr>
                    <Td colSpan={columns.length}>
                      <Text textAlign={'center'} width="100%" color={textColor} fontSize="sm" fontWeight="700">
                        -- No Data Found --
                      </Text>
                    </Td>
                  </Tr>
                ) : page?.map((row, i) => {
                  prepareRow(row);
                  return (
                    <Tr {...row?.getRowProps()} key={i}>
                      {row?.cells?.map((cell, index) => {
                        let data = "";
                        if (cell?.column.Header === "#") {
                          data = (
                            <Flex align="center" >
                              {cell?.row?.original?.role !== 'admin' ? <Checkbox colorScheme="brandScheme" value={selectedValues} isChecked={selectedValues.includes(cell?.value)} onChange={(event) => handleCheckboxChange(event, cell?.value)} me="10px" /> : <Text me="28px"></Text>}
                              <Text color={textColor} fontSize="sm" fontWeight="700">
                                {cell?.row?.index + 1}
                              </Text>
                            </Flex>
                          );
                        } else if (cell?.column.Header === "email Id") {
                          data = (
                            <Link to={user?.role !== 'admin' ? `/userView/${cell?.row?.values._id}` : `/admin/userView/${cell?.row?.values._id}`}>
                              <Text
                                me="10px"
                                sx={{ '&:hover': { color: 'blue.500', textDecoration: 'underline' } }}
                                color='brand.600'
                                fontSize="sm"
                                fontWeight="700"
                              >
                                {cell?.value}
                              </Text>
                            </Link>
                          );
                        } else if (cell?.column.Header === "first Name") {
                          data = (
                            <Text
                              me="10px"
                              color={textColor}
                              fontSize="sm"
                              fontWeight="700"
                            >
                              {cell?.value ? cell?.value : ' - '}
                            </Text>
<<<<<<< HEAD
                          );
                        } else if (cell?.column.Header === "last Name") {
                          data = (
=======
                          </Flex>
                        );
                      } else if (cell?.column.Header === "email Id") {
                        data = (
                          <Link to={`/userView/${cell?.row?.values._id}`}>
>>>>>>> cb9f0908
                            <Text
                              me="10px"
                              color={textColor}
                              fontSize="sm"
                              fontWeight="700"
                            >
                              {cell?.value ? cell?.value : ' - '}
                            </Text>
                          );
                        } else if (cell?.column.Header === "role") {
                          data = (
                            <Text color={textColor} fontSize="sm" fontWeight="700">
                              {cell?.value}
                            </Text>
                          );
                        } else if (cell?.column.Header === "Action") {
                          data = (
                            <Text fontSize="md" fontWeight="900" textAlign={"center"} >
                              <Menu isLazy  >
                                <MenuButton><CiMenuKebab /></MenuButton>
                                <MenuList minW={'fit-content'} transform={"translate(1520px, 173px);"}>
                                  <MenuItem py={2.5} onClick={() => { setEdit(true); setSelectedId(cell?.row?.original._id) }} icon={<EditIcon fontSize={15} />}>Edit</MenuItem>
                                  <MenuItem py={2.5} color={'green'} onClick={() => navigate(user?.role !== 'admin' ? `/leadView/${cell?.row?.original._id}` : `/admin/leadView/${cell?.row?.original._id}`)} icon={<ViewIcon fontSize={15} />}>View</MenuItem>
                                  <MenuItem py={2.5} color={'red'} onClick={() => { setSelectedValues([cell?.row?.original._id]); setDelete(true) }} icon={<DeleteIcon fontSize={15} />}>Delete</MenuItem>
                                </MenuList>
                              </Menu>
                            </Text>
                          )
                        }
                        return (
                          <Td
                            {...cell?.getCellProps()}
                            key={index}
                            fontSize={{ sm: "14px" }}
                            minW={{ sm: "150px", md: "200px", lg: "auto" }}
                            borderColor="transparent"
                          >
                            {data}
                          </Td>
                        );
                      })}
                    </Tr>
                  );
                })}
            </Tbody>
          </Table>
        </Box>
        {data?.length > 5 && <Pagination gotoPage={gotoPage} gopageValue={gopageValue} setGopageValue={setGopageValue} pageCount={pageCount} canPreviousPage={canPreviousPage} previousPage={previousPage} canNextPage={canNextPage} pageOptions={pageOptions} setPageSize={setPageSize} nextPage={nextPage} pageSize={pageSize} pageIndex={pageIndex} />}

      </Card>
      <AddUser isOpen={isOpen} size={"sm"} setAction={setAction} onClose={onClose} />
      {/* Advance filter */}
      <Modal onClose={() => { setAdvaceSearch(false); resetForm() }} isOpen={advaceSearch} isCentered>
        <ModalOverlay />
        <ModalContent>
          <ModalHeader>Advance Search</ModalHeader>
          <ModalCloseButton onClick={() => { setAdvaceSearch(false); resetForm() }} />
          <ModalBody>
            <Grid templateColumns="repeat(12, 1fr)" mb={3} gap={2}>
              <GridItem colSpan={{ base: 12 }}>
                <FormLabel display='flex' ms='4px' fontSize='sm' fontWeight='600' color={"#000"} mb="0" mt={2}>
                  First Name
                </FormLabel>
                <Input
                  fontSize='sm'
                  onChange={handleChange} onBlur={handleBlur}
                  value={values?.firstName}
                  name="firstName"
                  placeholder='Enter First Name'
                  fontWeight='500'
                />
                <Text mb='10px' color={'red'}> {errors.firstName && touched.firstName && errors.firstName}</Text>
              </GridItem>
              <GridItem colSpan={{ base: 12 }}>
                <FormLabel display='flex' ms='4px' fontSize='sm' fontWeight='600' color={"#000"} mb="0" mt={2}>
                  Last Name
                </FormLabel>
                <Input
                  fontSize='sm'
                  onChange={handleChange} onBlur={handleBlur}
                  value={values?.lastName}
                  name="lastName"
                  placeholder='Enter Last Name'
                  fontWeight='500'
                />
                <Text mb='10px' color={'red'}> {errors.lastName && touched.lastName && errors.lastName}</Text>
              </GridItem>
              <GridItem colSpan={{ base: 12 }}>
                <FormLabel display='flex' ms='4px' fontSize='sm' fontWeight='600' color={"#000"} mb="0" mt={2} >
                  Email Id
                </FormLabel>
                <Input
                  fontSize='sm'
                  onChange={handleChange} onBlur={handleBlur}
                  value={values?.username}
                  name="username"
                  placeholder='Enter User Name'
                  fontWeight='500'
                />
                <Text mb='10px' color={'red'}> {errors.username && touched.username && errors.username}</Text>

              </GridItem>
            </Grid>
          </ModalBody>
          <ModalFooter>
            <Button variant="outline" colorScheme='green' mr={2} onClick={handleSubmit} disabled={isLoding ? true : false} >{isLoding ? <Spinner /> : 'Search'}</Button>
            <Button colorScheme="red" onClick={() => resetForm()}>Clear</Button>
          </ModalFooter>
        </ModalContent>
      </Modal>
      {/* Manage Columns */}
      <Modal onClose={() => { setManageColumns(false); resetForm() }} isOpen={manageColumns} isCentered>
        <ModalOverlay />
        <ModalContent>
          <ModalHeader>Manage Columns</ModalHeader>
          <ModalCloseButton onClick={() => { setManageColumns(false); resetForm() }} />
          <ModalBody>
            <div>
              {dynamicColumns.map((column) => (
                <Text display={"flex"} key={column.accessor} py={2}>
                  <Checkbox
                    defaultChecked={selectedColumns.some((selectedColumn) => selectedColumn.accessor === column.accessor)}
                    onChange={() => toggleColumnVisibility(column.accessor)}
                    pe={2}
                  />
                  {column.Header}
                </Text>
              ))}
            </div>
          </ModalBody>
          <ModalFooter>
            <Button variant="outline" colorScheme='green' mr={2} onClick={() => {
              setSelectedColumns(tempSelectedColumns);
              setManageColumns(false);
              resetForm();
            }} disabled={isLoding ? true : false} >{isLoding ? <Spinner /> : 'Save'}</Button>
            <Button colorScheme="red" onClick={() => resetForm()}>Clear</Button>
          </ModalFooter>
        </ModalContent>
      </Modal>
    </>
  );
}<|MERGE_RESOLUTION|>--- conflicted
+++ resolved
@@ -344,7 +344,7 @@
                           );
                         } else if (cell?.column.Header === "email Id") {
                           data = (
-                            <Link to={user?.role !== 'admin' ? `/userView/${cell?.row?.values._id}` : `/admin/userView/${cell?.row?.values._id}`}>
+                            <Link to={`/userView/${cell?.row?.values._id}`}>
                               <Text
                                 me="10px"
                                 sx={{ '&:hover': { color: 'blue.500', textDecoration: 'underline' } }}
@@ -366,17 +366,9 @@
                             >
                               {cell?.value ? cell?.value : ' - '}
                             </Text>
-<<<<<<< HEAD
                           );
                         } else if (cell?.column.Header === "last Name") {
                           data = (
-=======
-                          </Flex>
-                        );
-                      } else if (cell?.column.Header === "email Id") {
-                        data = (
-                          <Link to={`/userView/${cell?.row?.values._id}`}>
->>>>>>> cb9f0908
                             <Text
                               me="10px"
                               color={textColor}
