--- conflicted
+++ resolved
@@ -74,11 +74,8 @@
                     <Spinner />
                 </Flex> : <>
                     <Add isOpen={isOpen} size={size} onClose={onClose} />
-<<<<<<< HEAD
-                    <Edit isOpen={edit} size={size} onClose={setEdit} selectedId={param.id} setEdit={setEdit} setAction={setAction}  />
-=======
+                    {/* <Edit isOpen={edit} size={size} onClose={setEdit} selectedId={param.id} setEdit={setEdit} setAction={setAction}  /> */}
                     <Edit isOpen={edit} size={size} onClose={setEdit} userData={userName} setAction={setAction} fetchData={fetchData} data={data} />
->>>>>>> 6f829e7a
                     <Delete isOpen={deleteModel} onClose={setDelete} method='one' url='api/user/delete/' id={param.id} />
 
 
@@ -104,7 +101,7 @@
                                                             <MenuDivider />
                                                             <MenuList>
                                                                 <MenuItem onClick={() => onOpen()} icon={<AddIcon />}>Add</MenuItem>
-                                                                <MenuItem onClick={() => {setEdit(true);}} icon={<EditIcon />} color='green'>Edit</MenuItem>
+                                                                <MenuItem onClick={() => { setEdit(true); }} icon={<EditIcon />} color='green'>Edit</MenuItem>
                                                                 {data?.role !== 'superAdmin' && JSON.parse(localStorage.getItem('user'))?.role === 'superAdmin' && <>
                                                                     <MenuDivider />
                                                                     <MenuItem onClick={() => setDelete(true)} icon={<DeleteIcon />}>Delete</MenuItem>
@@ -159,13 +156,10 @@
                         <Grid templateColumns="repeat(6, 1fr)" gap={1}>
                             <GridItem colStart={6} >
                                 <Flex justifyContent={"right"}>
-<<<<<<< HEAD
-                                    <Button onClick={() => setEdit(true)} leftIcon={<EditIcon />} mr={2.5} variant="outline" size="sm" colorScheme="green">Edit</Button>
-                                    {data?.role !== 'superAdmin' && JSON.parse(localStorage.getItem('user'))?.role === 'superAdmin' && <Button style={{ background: 'red.800' }} onClick={() => setDelete(true)} leftIcon={<DeleteIcon />} colorScheme="red" size="sm">Delete</Button>}
-=======
+                                    {/*  <Button onClick={() => setEdit(true)} leftIcon={<EditIcon />} mr={2.5} variant="outline" size="sm" colorScheme="green">Edit</Button>
+                                     {data?.role !== 'superAdmin' && JSON.parse(localStorage.getItem('user'))?.role === 'superAdmin' && <Button style={{ background: 'red.800' }} onClick={() => setDelete(true)} leftIcon={<DeleteIcon />} colorScheme="red" size="sm">Delete</Button>} */}
                                     <Button onClick={() => handleOpenModal(userData)} leftIcon={<EditIcon />} mr={2.5} variant="outline" size="sm" colorScheme="green">Edit</Button>
                                     {data?.role !== 'superAdmin' && JSON.parse(localStorage.getItem('user'))?.role === 'superAdmin' && <Button style={{ background: 'red.800' }} onClick={() => setDelete(true)} leftIcon={<DeleteIcon />} colorScheme="red" >Delete</Button>}
->>>>>>> 6f829e7a
                                 </Flex>
                             </GridItem>
                         </Grid>
