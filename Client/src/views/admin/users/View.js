--- conflicted
+++ resolved
@@ -76,11 +76,7 @@
                     <Spinner />
                 </Flex> : <>
                     <Add isOpen={isOpen} size={size} onClose={onClose} />
-<<<<<<< HEAD
-                    <Edit isOpen={edit} size={size} onClose={setEdit} selectedId={param.id} setEdit={setEdit} setAction={setAction} />
-=======
-                    <Edit isOpen={edit} size={size} onClose={setEdit} userData={userName} setAction={setAction} fetchData={fetchData} data={data} />
->>>>>>> 640824a2
+                    <Edit isOpen={edit} size={size} onClose={setEdit} selectedId={param.id} userData={userName} setAction={setAction} fetchData={fetchData} data={data} />
                     <Delete isOpen={deleteModel} onClose={setDelete} method='one' url='api/user/delete/' id={param.id} />
 
 
@@ -161,13 +157,8 @@
                         <Grid templateColumns="repeat(6, 1fr)" gap={1}>
                             <GridItem colStart={6} >
                                 <Flex justifyContent={"right"}>
-<<<<<<< HEAD
-                                    <Button onClick={() => setEdit(true)} leftIcon={<EditIcon />} mr={2.5} variant="outline" size="sm" colorScheme="green">Edit</Button>
-                                    {data?.role !== 'superAdmin' && JSON.parse(localStorage.getItem('user'))?.role === 'superAdmin' && <Button style={{ background: 'red.800' }} onClick={() => setDelete(true)} leftIcon={<DeleteIcon />} colorScheme="red" size="sm">Delete</Button>}
-=======
                                     <Button onClick={() => handleOpenModal(userData)} leftIcon={<EditIcon />} mr={2.5} variant="outline" size="sm" colorScheme="green">Edit</Button>
                                     {data?.role !== 'superAdmin' && JSON.parse(localStorage.getItem('user'))?.role === 'superAdmin' && <Button style={{ background: 'red.800' }} onClick={() => setDelete(true)} leftIcon={<DeleteIcon />} colorScheme="red" >Delete</Button>}
->>>>>>> 640824a2
                                 </Flex>
                             </GridItem>
                         </Grid>
