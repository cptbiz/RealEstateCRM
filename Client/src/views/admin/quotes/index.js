import { useEffect, useState } from 'react';
import { Link, useNavigate } from "react-router-dom";
import { DeleteIcon, EditIcon, ViewIcon } from '@chakra-ui/icons';
import { Button, Menu, MenuButton, MenuItem, MenuList, Text, useDisclosure } from '@chakra-ui/react';
import { getApi, deleteManyApi } from 'services/api';
import { HasAccess } from '../../../redux/accessUtils';
import CommonCheckTable from '../../../components/reactTable/checktable';
import { SearchIcon } from "@chakra-ui/icons";
import { CiMenuKebab } from 'react-icons/ci';
import moment from 'moment';
import { MdLeaderboard } from 'react-icons/md';
import { IoIosContact } from 'react-icons/io';
import AddEdit from './AddEdit';
import { useDispatch } from 'react-redux';
import { fetchEmailsData } from '../../../redux/slices/emailsSlice';
import { toast } from 'react-toastify';
import QuotesAdvanceSearch from './components/QuotesAdvanceSearch';
import CommonDeleteModel from '../../../components/commonDeleteModel'
import ImportModal from './components/ImportModel';
import { fetchQuotesData } from '../../../redux/slices/quotesSlice';

const Index = (props) => {
    const [action, setAction] = useState(false);
    const { isOpen, onOpen, onClose } = useDisclosure();
    const [selectedValues, setSelectedValues] = useState([]);
    const [advanceSearch, setAdvanceSearch] = useState(false);
    const [getTagValuesOutSide, setGetTagValuesOutside] = useState([]);
    const [searchboxOutside, setSearchboxOutside] = useState('');
    const user = JSON.parse(localStorage.getItem("user"));
    const navigate = useNavigate();
    const dispatch = useDispatch();
    const [isLoding, setIsLoding] = useState(false);
    const [data, setData] = useState([]);
    const [displaySearchData, setDisplaySearchData] = useState(false);
    const [searchedData, setSearchedData] = useState([]);
    const [selectedId, setSelectedId] = useState();
    const [deleteModel, setDelete] = useState(false);
    const [edit, setEdit] = useState(false);
    const [type, setType] = useState("")
    const [isImport, setIsImport] = useState(false);

    const [permission, leadAccess, contactAccess] = HasAccess(["Emails", 'Leads', 'Contacts']);

    const actionHeader = {
        Header: "Action",
        accessor: "action",
        isSortable: false,
        center: true,
        cell: ({ row, i }) => (
            <Text fontSize="md" fontWeight="900" textAlign={"center"}>
                <Menu isLazy>
                    <MenuButton>
                        <CiMenuKebab />
                    </MenuButton>
                    <MenuList
                        minW={"fit-content"}
                        transform={"translate(1520px, 173px);"}
                    >
                        {permission?.update && (
                            <MenuItem
                                py={2.5}
                                icon={<EditIcon fontSize={15} mb={1} />}
                                onClick={() => {
                                    setType("edit");
                                    onOpen();
                                    setSelectedId(row?.values?._id);
                                }}
                            >
                                Edit
                            </MenuItem>
                        )}
                        {permission?.view && (
                            <MenuItem
                                py={2.5}
                                color={"green"}
                                icon={<ViewIcon mb={1} fontSize={15} />}
                                onClick={() => {
                                    navigate(`/quotesView/${row?.values?._id}`);
                                }}
                            >
                                View
                            </MenuItem>
                        )}
                        {permission?.delete && (
                            <MenuItem
                                py={2.5}
                                color={"red"}
                                icon={<DeleteIcon fontSize={15} mb={1} />}
                                onClick={() => {
                                    setDelete(true);
                                    setSelectedValues([row?.values?._id]);
                                }}
                            >
                                Delete
                            </MenuItem>
                        )}
                    </MenuList>
                </Menu>
            </Text>
        ),
    };
    const tableColumns = [
        { Header: "#", accessor: "_id", isSortable: false, width: 10 },
        { Header: "Quote Number", accessor: "quoteNumber", isSortable: false, width: 10 },
        {
            Header: 'Title', accessor: 'title', cell: (cell) => (
                <div className="selectOpt">
                    <Text
                        onClick={() => handleViewOpen(cell?.row?.original._id)}
                        me="10px"
                        sx={{ '&:hover': { color: 'blue.500', textDecoration: 'underline' }, cursor: 'pointer' }}
                        color='brand.600'
                        fontSize="sm"
                        fontWeight="700"
                    >
                        {cell?.value}
                    </Text>
                </div>
            )
        },
<<<<<<< HEAD
        {
            Header: 'Quote Stage', accessor: 'quoteStage',
        },
        {
            Header: 'Contact', accessor: 'contact',
            cell: (cell) => (
                <div className="selectOpt">
                    <Text
                        onClick={() => navigate(`/contactView/${cell?.row?.original.contact}`)}
                        me="10px"
                        sx={{ '&:hover': { color: 'blue.500', textDecoration: 'underline' }, cursor: 'pointer' }}
                        color='brand.600'
                        fontSize="sm"
                        fontWeight="700"
                    >
                        {cell?.row?.original?.contactName ? cell?.row?.original?.contactName : "-"}
                    </Text>
                </div>
            )
        },
        {
            Header: 'Account', accessor: 'account',
            cell: (cell) => (
                <div className="selectOpt">
                    <Text
                        onClick={() => navigate(`/accountView/${cell?.row?.original.account}`)}
                        me="10px"
                        sx={{ '&:hover': { color: 'blue.500', textDecoration: 'underline' }, cursor: 'pointer' }}
                        color='brand.600'
                        fontSize="sm"
                        fontWeight="700"
                    >
                        {cell?.row?.original?.accountName ? cell?.row?.original?.accountName : "-"}
                    </Text>
                </div>
            )
        },
        {
            Header: "Grand Total",
            accessor: "grandTotal",
            cell: (cell) => (
                <div className="selectOpt">
                    <Text
                    >
                        {`$${cell?.row?.original?.grandTotal}`}
                    </Text>
                </div>
            )
        },
        {
            Header: "valid Until",
            accessor: "validUntile",
        },
=======
        { Header: 'Quote Stage', accessor: 'quoteStage' },
        { Header: 'Contact', accessor: 'contactName' },
        { Header: 'Account', accessor: 'accountName' },
        { Header: "Grand Total", accessor: "grandTotal" },
        { Header: "valid Until", accessor: "validUntil" },
>>>>>>> b47c07ab
        ...(permission?.update || permission?.view || permission?.delete ? [actionHeader] : [])

    ];
    const handleViewOpen = (id) => {
        navigate(`/quotesView/${id}`)
    }
    const customFields = [
        {
            "name": "quoteNumber",
            "label": "Quote Number",
            "type": "number",
            "fixed": false,
            "isDefault": false,
            "delete": false,
            "belongsTo": null,
            "backendType": "Mixed",
            "isTableField": false,
            "isView": false,
            "options": [
                {
                    "name": "",
                    "value": "",
                    "_id": "669508bc20a9be3594c8652f"
                },
                {
                    "name": "",
                    "value": "",
                    "_id": "669508bc20a9be3594c86530"
                }
            ],
            "validation": [
                {
                    "require": true,
                    "message": "Quote Number is required",
                    "_id": "669508bc20a9be3594c86531"
                },
                {
                    "min": false,
                    "value": "",
                    "message": "",
                    "_id": "669508bc20a9be3594c86532"
                },
                {
                    "max": false,
                    "value": "",
                    "message": "",
                    "_id": "669508bc20a9be3594c86533"
                },
                {
                    "value": "",
                    "message": "",
                    "match": false,
                    "_id": "669508bc20a9be3594c86534"
                },
                {
                    "message": "",
                    "formikType": "",
                    "_id": "669508bc20a9be3594c86535"
                }
            ],
            "_id": "669508bc20a9be3594c8652e"
        },
        {
            "name": "title",
            "label": "Title",
            "type": "text",
            "fixed": false,
            "isDefault": false,
            "delete": false,
            "belongsTo": null,
            "backendType": "Mixed",
            "isTableField": false,
            "isView": false,
            "options": [
                {
                    "name": "",
                    "value": "",
                    "_id": "669508f820a9be3594c8686c"
                },
                {
                    "name": "",
                    "value": "",
                    "_id": "669508f820a9be3594c8686d"
                }
            ],
            "validation": [
                {
                    "require": true,
                    "message": "Title is required ",
                    "_id": "669508f820a9be3594c8686e"
                },
                {
                    "min": false,
                    "value": "",
                    "message": "",
                    "_id": "669508f820a9be3594c8686f"
                },
                {
                    "max": false,
                    "value": "",
                    "message": "",
                    "_id": "669508f820a9be3594c86870"
                },
                {
                    "value": "",
                    "message": "",
                    "match": false,
                    "_id": "669508f820a9be3594c86871"
                },
                {
                    "message": "",
                    "formikType": "",
                    "_id": "669508f820a9be3594c86872"
                }
            ],
            "_id": "669508f820a9be3594c8686b"
        },
        {
            "name": "quoteStage",
            "label": "Quote Stage",
            "type": "select",
            "fixed": false,
            "isDefault": false,
            "delete": false,
            "belongsTo": null,
            "backendType": "Mixed",
            "isTableField": false,
            "isView": false,
            "options": [
                {
                    "name": "Draft",
                    "value": "Draft",
                    "_id": "6695095120a9be3594c86bc1"
                },
                {
                    "name": "Negotiation",
                    "value": "Negotiation",
                    "_id": "6695095120a9be3594c86bc2"
                },
                {
                    "name": "Delivered",
                    "value": "Delivered",
                    "_id": "6695095120a9be3594c86bc3"
                },
                {
                    "name": "On Hold",
                    "value": "On Hold",
                    "_id": "6695095120a9be3594c86bc4"
                },
                {
                    "name": "Confirmed",
                    "value": "Confirmed",
                    "_id": "6695095120a9be3594c86bc5"
                },
                {
                    "name": "Closed Accepted",
                    "value": "Closed Accepted",
                    "_id": "6695095120a9be3594c86bc6"
                },
                {
                    "name": "Closed Lost",
                    "value": "Closed Lost",
                    "_id": "6695095120a9be3594c86bc7"
                },
                {
                    "name": "Closed Dead",
                    "value": "Closed Dead",
                    "_id": "6695095120a9be3594c86bc8"
                }
            ],
            "validation": [
                {
                    "require": false,
                    "message": "",
                    "_id": "6695095120a9be3594c86bc9"
                },
                {
                    "min": false,
                    "value": "",
                    "message": "",
                    "_id": "6695095120a9be3594c86bca"
                },
                {
                    "max": false,
                    "value": "",
                    "message": "",
                    "_id": "6695095120a9be3594c86bcb"
                },
                {
                    "value": "",
                    "message": "",
                    "match": false,
                    "_id": "6695095120a9be3594c86bcc"
                },
                {
                    "message": "",
                    "formikType": "",
                    "_id": "6695095120a9be3594c86bcd"
                }
            ],
            "_id": "6695095120a9be3594c86bc0"
        },
        {
            "name": "contact",
            "label": "Contact",
            "type": "text",
            "fixed": false,
            "isDefault": false,
            "delete": false,
            "belongsTo": null,
            "backendType": "Mixed",
            "isTableField": false,
            "isView": false,
            "options": [
                {
                    "name": "",
                    "value": "",
                    "_id": "6695099520a9be3594c86f46"
                },
                {
                    "name": "",
                    "value": "",
                    "_id": "6695099520a9be3594c86f47"
                }
            ],
            "validation": [
                {
                    "require": false,
                    "message": "",
                    "_id": "6695099520a9be3594c86f48"
                },
                {
                    "min": false,
                    "value": "",
                    "message": "",
                    "_id": "6695099520a9be3594c86f49"
                },
                {
                    "max": false,
                    "value": "",
                    "message": "",
                    "_id": "6695099520a9be3594c86f4a"
                },
                {
                    "value": "",
                    "message": "",
                    "match": false,
                    "_id": "6695099520a9be3594c86f4b"
                },
                {
                    "message": "",
                    "formikType": "",
                    "_id": "6695099520a9be3594c86f4c"
                }
            ],
            "_id": "6695099520a9be3594c86f45"
        },
        {
            "name": "account",
            "label": "Account",
            "type": "text",
            "fixed": false,
            "isDefault": false,
            "delete": false,
            "belongsTo": null,
            "backendType": "Mixed",
            "isTableField": false,
            "isView": false,
            "options": [
                {
                    "name": "",
                    "value": "",
                    "_id": "669509a320a9be3594c872dd"
                },
                {
                    "name": "",
                    "value": "",
                    "_id": "669509a320a9be3594c872de"
                }
            ],
            "validation": [
                {
                    "require": false,
                    "message": "",
                    "_id": "669509a320a9be3594c872df"
                },
                {
                    "min": false,
                    "value": "",
                    "message": "",
                    "_id": "669509a320a9be3594c872e0"
                },
                {
                    "max": false,
                    "value": "",
                    "message": "",
                    "_id": "669509a320a9be3594c872e1"
                },
                {
                    "value": "",
                    "message": "",
                    "match": false,
                    "_id": "669509a320a9be3594c872e2"
                },
                {
                    "message": "",
                    "formikType": "",
                    "_id": "669509a320a9be3594c872e3"
                }
            ],
            "_id": "669509a320a9be3594c872dc"
        },
        {
            "name": "grandTotal",
            "label": "Grand Total",
            "type": "number",
            "fixed": false,
            "isDefault": false,
            "delete": false,
            "belongsTo": null,
            "backendType": "Mixed",
            "isTableField": false,
            "isView": false,
            "options": [
                {
                    "name": "",
                    "value": "",
                    "_id": "669509b120a9be3594c8768c"
                },
                {
                    "name": "",
                    "value": "",
                    "_id": "669509b120a9be3594c8768d"
                }
            ],
            "validation": [
                {
                    "require": false,
                    "message": "",
                    "_id": "669509b120a9be3594c8768e"
                },
                {
                    "min": false,
                    "value": "",
                    "message": "",
                    "_id": "669509b120a9be3594c8768f"
                },
                {
                    "max": false,
                    "value": "",
                    "message": "",
                    "_id": "669509b120a9be3594c87690"
                },
                {
                    "value": "",
                    "message": "",
                    "match": false,
                    "_id": "669509b120a9be3594c87691"
                },
                {
                    "message": "",
                    "formikType": "",
                    "_id": "669509b120a9be3594c87692"
                }
            ],
            "_id": "669509b120a9be3594c8768b"
        },
        {
            "name": "validUntile",
            "label": "Valid Until",
            "type": "date",
            "fixed": false,
            "isDefault": false,
            "delete": false,
            "belongsTo": null,
            "backendType": "Mixed",
            "isTableField": false,
            "isView": false,
            "options": [
                {
                    "name": "",
                    "value": "",
                    "_id": "669509d320a9be3594c87a53"
                },
                {
                    "name": "",
                    "value": "",
                    "_id": "669509d320a9be3594c87a54"
                }
            ],
            "validation": [
                {
                    "require": false,
                    "message": "",
                    "_id": "669509d320a9be3594c87a55"
                },
                {
                    "min": false,
                    "value": "",
                    "message": "",
                    "_id": "669509d320a9be3594c87a56"
                },
                {
                    "max": false,
                    "value": "",
                    "message": "",
                    "_id": "669509d320a9be3594c87a57"
                },
                {
                    "value": "",
                    "message": "",
                    "match": false,
                    "_id": "669509d320a9be3594c87a58"
                },
                {
                    "message": "",
                    "formikType": "date",
                    "_id": "669509d320a9be3594c87a59"
                }
            ],
            "_id": "669509d320a9be3594c87a52"
        }
    ]

    const handleOpenAdd = () => {
        onOpen();
        setType("add")
    }

    const handleDelete = async (ids) => {
        try {
            setIsLoding(true);
            let response = await deleteManyApi("api/quotes/deleteMany", ids);
            if (response.status === 200) {
                toast.success(`Quotes Delete successfully`)
                setSelectedValues([]);
                setDelete(false);
                setAction((pre) => !pre);
            }
        } catch (error) {
            console.log(error);
            toast.error(`server error`)

        } finally {
            setIsLoding(false);
        }
    };

    const fetchData = async () => {
        setIsLoding(true)
        const result = await dispatch(fetchQuotesData())

        if (result.payload.status === 200) {
            setData(result?.payload?.data);
        } else {
            toast.error("Failed to fetch data", "error");
        }
        setIsLoding(false)
    }

    // const [columns, setColumns] = useState([...tableColumns]);
    // const [selectedColumns, setSelectedColumns] = useState([...tableColumns]);
    // const dataColumn = tableColumns?.filter(item => selectedColumns?.find(colum => colum?.Header === item.Header))

    useEffect(() => {
        fetchData();
    }, [action])

    return (
        <div>
            <CommonCheckTable
                title={"Quotes"}
                isLoding={isLoding}
                columnData={tableColumns ?? []}
                // dataColumn={dataColumn ?? []}
                allData={data ?? []}
                tableData={data}
                searchDisplay={displaySearchData}
                setSearchDisplay={setDisplaySearchData}
                searchedDataOut={searchedData}
                setSearchedDataOut={setSearchedData}
                tableCustomFields={[]}
                access={permission}
                // action={action}
                // setAction={setAction}
                // selectedColumns={selectedColumns}
                // setSelectedColumns={setSelectedColumns}
                // isOpen={isOpen}
                onClose={onclose}
                setIsImport={setIsImport}
                onOpen={handleOpenAdd}
                selectedValues={selectedValues}
                setSelectedValues={setSelectedValues}
                setDelete={setDelete}
                deleteMany={false}
                AdvanceSearch={
                    <Button variant="outline" colorScheme='brand' leftIcon={<SearchIcon />} mt={{ sm: "5px", md: "0" }} size="sm" onClick={() => setAdvanceSearch(true)}>Advance Search</Button>
                }
                getTagValuesOutSide={getTagValuesOutSide}
                searchboxOutside={searchboxOutside}
                setGetTagValuesOutside={setGetTagValuesOutside}
                setSearchboxOutside={setSearchboxOutside}
                handleSearchType="AccountSearch"
            />

            <QuotesAdvanceSearch
                advanceSearch={advanceSearch}
                setAdvanceSearch={setAdvanceSearch}
                setSearchedData={setSearchedData}
                setDisplaySearchData={setDisplaySearchData}
                allData={data ?? []}
                setAction={setAction}
                setGetTagValues={setGetTagValuesOutside}
                setSearchbox={setSearchboxOutside}
            />

            <AddEdit isOpen={isOpen} size={"lg"} onClose={onClose} setAction={setAction} type={type} selectedId={selectedId} />
            <CommonDeleteModel
                isOpen={deleteModel}
                onClose={() => setDelete(false)}
                type="Quotes"
                handleDeleteData={handleDelete}
                ids={selectedValues}
            />

            <ImportModal
                text="Quotes file"
                isOpen={isImport}
                onClose={setIsImport}
                customFields={customFields}
            />
        </div>
    )
}

export default Index<|MERGE_RESOLUTION|>--- conflicted
+++ resolved
@@ -118,12 +118,10 @@
                 </div>
             )
         },
-<<<<<<< HEAD
-        {
-            Header: 'Quote Stage', accessor: 'quoteStage',
-        },
-        {
-            Header: 'Contact', accessor: 'contact',
+        { Header: 'Quote Stage', accessor: 'quoteStage' },
+        {
+            Header: 'Contact',
+            accessor: 'contact',
             cell: (cell) => (
                 <div className="selectOpt">
                     <Text
@@ -140,7 +138,8 @@
             )
         },
         {
-            Header: 'Account', accessor: 'account',
+            Header: 'Account',
+            accessor: 'account',
             cell: (cell) => (
                 <div className="selectOpt">
                     <Text
@@ -168,17 +167,7 @@
                 </div>
             )
         },
-        {
-            Header: "valid Until",
-            accessor: "validUntile",
-        },
-=======
-        { Header: 'Quote Stage', accessor: 'quoteStage' },
-        { Header: 'Contact', accessor: 'contactName' },
-        { Header: 'Account', accessor: 'accountName' },
-        { Header: "Grand Total", accessor: "grandTotal" },
-        { Header: "valid Until", accessor: "validUntil" },
->>>>>>> b47c07ab
+        { Header: "valid Until", accessor: "validUntile" },
         ...(permission?.update || permission?.view || permission?.delete ? [actionHeader] : [])
 
     ];
